--- conflicted
+++ resolved
@@ -48,22 +48,17 @@
         npm install --global xpm
         xpm install --global @xpack-dev-tools/arm-none-eabi-gcc@latest
         xpm install --global @xpack-dev-tools/riscv-none-embed-gcc@latest
-<<<<<<< HEAD
-=======
-        mkdir -p /tmp/dl/
-        [ -f "/tmp/dl/msp430-gcc.tar.bz2" ] || wget --progress=dot:mega http://software-dl.ti.com/msp430/msp430_public_sw/mcu/msp430/MSPGCC/8_3_0_0/exports/msp430-gcc-8.3.0.16_linux64.tar.bz2 -O /tmp/dl/msp430-gcc.tar.bz2
-        tar -C $HOME -xaf /tmp/dl/msp430-gcc.tar.bz2
->>>>>>> 4430ea61
         echo "::add-path::`echo $HOME/opt/xPacks/@xpack-dev-tools/arm-none-eabi-gcc/*/.content/bin`"
         echo "::add-path::`echo $HOME/opt/xPacks/@xpack-dev-tools/riscv-none-embed-gcc/*/.content/bin`"
 
         # TI MSP430 GCC
-        wget http://software-dl.ti.com/msp430/msp430_public_sw/mcu/msp430/MSPGCC/8_3_0_0/exports/msp430-gcc-8.3.0.16_linux64.tar.bz2 -O /tmp/msp430-gcc.tar.bz2
-        tar -C $HOME -xaf /tmp/msp430-gcc.tar.bz2
+        mkdir -p /tmp/dl/
+        [ -f "/tmp/dl/msp430-gcc.tar.bz2" ] || wget --progress=dot:mega http://software-dl.ti.com/msp430/msp430_public_sw/mcu/msp430/MSPGCC/8_3_0_0/exports/msp430-gcc-8.3.0.16_linux64.tar.bz2 -O /tmp/dl/msp430-gcc.tar.bz2
+        tar -C $HOME -xaf /tmp/dl/msp430-gcc.tar.bz2
         echo "::add-path::`echo $HOME/msp430-gcc-*_linux64/bin`"
 
         # ESP IDF
-        git clone https://github.com/espressif/esp-idf.git $HOME/esp-idf
+        git clone --depth 1 https://github.com/espressif/esp-idf.git $HOME/esp-idf
         cd $HOME/esp-idf
         ./install.sh
 
