--- conflicted
+++ resolved
@@ -3,29 +3,21 @@
 include ../../make.mk
 
 FREERTOS_SRC = lib/FreeRTOS-Kernel
-<<<<<<< HEAD
-FREERTOS_PORT_PATH = lib/FreeRTOS-Kernel/portable/GCC
-=======
-FREERTOS_PORTABLE_SRC= $(FREERTOS_SRC)/portable/$(if $(USE_IAR),IAR,GCC)/$(FREERTOS_PORT)
->>>>>>> be66f5f5
+FREERTOS_PORT_PATH= $(FREERTOS_SRC)/portable/$(if $(USE_IAR),IAR,GCC)
 
 INC += \
 	src \
 	src/FreeRTOSConfig \
 	$(TOP)/hw \
 	$(TOP)/$(FREERTOS_SRC)/include \
-<<<<<<< HEAD
 	$(TOP)/$(FREERTOS_PORT)
-=======
-	$(TOP)/$(FREERTOS_PORTABLE_SRC)
->>>>>>> be66f5f5
 
 # Example source
 EXAMPLE_SOURCE = \
 	src/freertos_hook.c \
 	src/main.c \
 	src/usb_descriptors.c
-
+	
 SRC_C += $(addprefix $(CURRENT_PATH)/, $(EXAMPLE_SOURCE))
 
 # FreeRTOS source, all files in port folder
@@ -34,14 +26,10 @@
 	$(FREERTOS_SRC)/queue.c \
 	$(FREERTOS_SRC)/tasks.c \
 	$(FREERTOS_SRC)/timers.c \
-<<<<<<< HEAD
 	$(subst $(TOP)/,,$(wildcard $(TOP)/$(FREERTOS_PORT)/*.c))
-=======
-	$(subst ../../../,,$(wildcard ../../../$(FREERTOS_PORTABLE_SRC)/*.c))
->>>>>>> be66f5f5
 
 SRC_S += \
-	$(subst ../../../,,$(wildcard ../../../$(FREERTOS_PORTABLE_SRC)/*.s))
+	$(subst $(TOP)/,,$(wildcard $(TOP)/$(FREERTOS_PORTABLE_SRC)/*.s))
 
 # include heap manage if configSUPPORT_DYNAMIC_ALLOCATION = 1
 # SRC_C += $(FREERTOS_SRC)/portable/MemMang/heap_1.c
