--- conflicted
+++ resolved
@@ -62,14 +62,9 @@
 ##### dcd_init
 
 Initializes the USB peripheral for device mode and enables it.
-
-<<<<<<< HEAD
-##### dcd_int_enable / dcd_int_disable
-=======
 This function should leave an internal D+/D- pull-up in its default power-on state. `dcd_connect` will be called by the USBD core following `dcd_init`.
 
-#### dcd_int_enable / dcd_int_disable
->>>>>>> 13a3081d
+##### dcd_int_enable / dcd_int_disable
 
 Enables or disables the USB device interrupt(s). May be used to prevent concurrency issues when mutating data structures shared between main code and the interrupt handler.
 
