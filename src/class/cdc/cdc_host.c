/*
 * The MIT License (MIT)
 *
 * Copyright (c) 2019 Ha Thach (tinyusb.org)
 * Copyright (c) 2023 Heiko Kuester (CH34x support)
 *
 * Permission is hereby granted, free of charge, to any person obtaining a copy
 * of this software and associated documentation files (the "Software"), to deal
 * in the Software without restriction, including without limitation the rights
 * to use, copy, modify, merge, publish, distribute, sublicense, and/or sell
 * copies of the Software, and to permit persons to whom the Software is
 * furnished to do so, subject to the following conditions:
 *
 * The above copyright notice and this permission notice shall be included in
 * all copies or substantial portions of the Software.
 *
 * THE SOFTWARE IS PROVIDED "AS IS", WITHOUT WARRANTY OF ANY KIND, EXPRESS OR
 * IMPLIED, INCLUDING BUT NOT LIMITED TO THE WARRANTIES OF MERCHANTABILITY,
 * FITNESS FOR A PARTICULAR PURPOSE AND NONINFRINGEMENT. IN NO EVENT SHALL THE
 * AUTHORS OR COPYRIGHT HOLDERS BE LIABLE FOR ANY CLAIM, DAMAGES OR OTHER
 * LIABILITY, WHETHER IN AN ACTION OF CONTRACT, TORT OR OTHERWISE, ARISING FROM,
 * OUT OF OR IN CONNECTION WITH THE SOFTWARE OR THE USE OR OTHER DEALINGS IN
 * THE SOFTWARE.
 *
 * This file is part of the TinyUSB stack.
 */

#include "tusb_option.h"

#if (CFG_TUH_ENABLED && CFG_TUH_CDC)

#include "host/usbh.h"
#include "host/usbh_pvt.h"

#include "cdc_host.h"

// Level where CFG_TUSB_DEBUG must be at least for this driver is logged
#ifndef CFG_TUH_CDC_LOG_LEVEL
  #define CFG_TUH_CDC_LOG_LEVEL   CFG_TUH_LOG_LEVEL
#endif

#define TU_LOG_DRV(...)   TU_LOG(CFG_TUH_CDC_LOG_LEVEL, __VA_ARGS__)

//--------------------------------------------------------------------+
// Host CDC Interface
//--------------------------------------------------------------------+

typedef struct {
  uint8_t daddr;
  uint8_t bInterfaceNumber;
  uint8_t bInterfaceSubClass;
  uint8_t bInterfaceProtocol;

  uint8_t serial_drid; // Serial Driver ID
  cdc_acm_capability_t acm_capability;
  uint8_t ep_notif;

  uint8_t line_state;                               // DTR (bit0), RTS (bit1)
  TU_ATTR_ALIGNED(4) cdc_line_coding_t line_coding; // Baudrate, stop bits, parity, data width

  tuh_xfer_cb_t user_control_cb;

  struct {
    tu_edpt_stream_t tx;
    tu_edpt_stream_t rx;

    uint8_t tx_ff_buf[CFG_TUH_CDC_TX_BUFSIZE];
    CFG_TUH_MEM_ALIGN uint8_t tx_ep_buf[CFG_TUH_CDC_TX_EPSIZE];

    uint8_t rx_ff_buf[CFG_TUH_CDC_TX_BUFSIZE];
    CFG_TUH_MEM_ALIGN uint8_t rx_ep_buf[CFG_TUH_CDC_TX_EPSIZE];
  } stream;
  #if CFG_TUH_CDC_CH34X
  struct {
    uint32_t  baud_rate;
    uint8_t   mcr;
    uint8_t   msr;
    uint8_t   lcr;
    uint32_t  quirks;
    uint8_t   version;
  } ch34x;
  #endif
} cdch_interface_t;

CFG_TUH_MEM_SECTION
static cdch_interface_t cdch_data[CFG_TUH_CDC];

//--------------------------------------------------------------------+
// Serial Driver
//--------------------------------------------------------------------+

//------------- ACM prototypes -------------//
static bool acm_open(uint8_t daddr, tusb_desc_interface_t const *itf_desc, uint16_t max_len);
static void acm_process_config(tuh_xfer_t* xfer);

static bool acm_set_line_coding(cdch_interface_t* p_cdc, cdc_line_coding_t const* line_coding, tuh_xfer_cb_t complete_cb, uintptr_t user_data);
static bool acm_set_control_line_state(cdch_interface_t* p_cdc, uint16_t line_state, tuh_xfer_cb_t complete_cb, uintptr_t user_data);
static bool acm_set_baudrate(cdch_interface_t* p_cdc, uint32_t baudrate, tuh_xfer_cb_t complete_cb, uintptr_t user_data);

//------------- FTDI prototypes -------------//
#if CFG_TUH_CDC_FTDI
#include "serial/ftdi_sio.h"

static uint16_t const ftdi_pids[] = { CFG_TUH_CDC_FTDI_PID_LIST };
enum {
  FTDI_PID_COUNT = sizeof(ftdi_pids) / sizeof(ftdi_pids[0])
};

// Store last request baudrate since divisor to baudrate is not easy
static uint32_t _ftdi_requested_baud;

static bool ftdi_open(uint8_t daddr, const tusb_desc_interface_t *itf_desc, uint16_t max_len);
static void ftdi_process_config(tuh_xfer_t* xfer);

static bool ftdi_sio_set_modem_ctrl(cdch_interface_t* p_cdc, uint16_t line_state, tuh_xfer_cb_t complete_cb, uintptr_t user_data);
static bool ftdi_sio_set_baudrate(cdch_interface_t* p_cdc, uint32_t baudrate, tuh_xfer_cb_t complete_cb, uintptr_t user_data);
#endif

//------------- CP210X prototypes -------------//
#if CFG_TUH_CDC_CP210X
#include "serial/cp210x.h"

static uint16_t const cp210x_pids[] = { CFG_TUH_CDC_CP210X_PID_LIST };
enum {
  CP210X_PID_COUNT = sizeof(cp210x_pids) / sizeof(cp210x_pids[0])
};

static bool cp210x_open(uint8_t daddr, tusb_desc_interface_t const *itf_desc, uint16_t max_len);
static void cp210x_process_config(tuh_xfer_t* xfer);

static bool cp210x_set_modem_ctrl(cdch_interface_t* p_cdc, uint16_t line_state, tuh_xfer_cb_t complete_cb, uintptr_t user_data);
static bool cp210x_set_baudrate(cdch_interface_t* p_cdc, uint32_t baudrate, tuh_xfer_cb_t complete_cb, uintptr_t user_data);
#endif

//------------- CH34x prototypes -------------//
#if CFG_TUH_CDC_CH34X
#include "serial/ch34x.h"

static uint16_t const ch34x_vids_pids[][2] = { CFG_TUH_CDC_CH34X_VID_PID_LIST };
enum {
  CH34X_VID_PID_COUNT = sizeof ( ch34x_vids_pids ) / sizeof ( ch34x_vids_pids[0] )
};

static bool ch34x_open ( uint8_t daddr, tusb_desc_interface_t const *itf_desc, uint16_t max_len );
static void ch34x_process_config ( tuh_xfer_t* xfer );

static bool ch34x_set_modem_ctrl ( cdch_interface_t* p_cdc, uint16_t line_state, tuh_xfer_cb_t complete_cb, uintptr_t user_data );
static bool ch34x_set_baudrate ( cdch_interface_t* p_cdc, uint32_t baudrate, tuh_xfer_cb_t complete_cb, uintptr_t user_data );
#endif


enum {
  SERIAL_DRIVER_ACM = 0,

#if CFG_TUH_CDC_FTDI
  SERIAL_DRIVER_FTDI,
#endif

#if CFG_TUH_CDC_CP210X
  SERIAL_DRIVER_CP210X,
#endif

#if CFG_TUH_CDC_CH34X
  SERIAL_DRIVER_CH34X,
#endif
};

typedef struct {
  void (*const process_set_config)(tuh_xfer_t* xfer);
  bool (*const set_control_line_state)(cdch_interface_t* p_cdc, uint16_t line_state, tuh_xfer_cb_t complete_cb, uintptr_t user_data);
  bool (*const set_baudrate)(cdch_interface_t* p_cdc, uint32_t baudrate, tuh_xfer_cb_t complete_cb, uintptr_t user_data);
} cdch_serial_driver_t;

// Note driver list must be in the same order as SERIAL_DRIVER enum
static const cdch_serial_driver_t serial_drivers[] = {
  { .process_set_config     = acm_process_config,
    .set_control_line_state = acm_set_control_line_state,
    .set_baudrate           = acm_set_baudrate
  },

  #if CFG_TUH_CDC_FTDI
  { .process_set_config     = ftdi_process_config,
    .set_control_line_state = ftdi_sio_set_modem_ctrl,
    .set_baudrate           = ftdi_sio_set_baudrate
  },
  #endif

  #if CFG_TUH_CDC_CP210X
  { .process_set_config     = cp210x_process_config,
    .set_control_line_state = cp210x_set_modem_ctrl,
    .set_baudrate           = cp210x_set_baudrate
  },
  #endif

  #if CFG_TUH_CDC_CH34X
  { .process_set_config     = ch34x_process_config,
    .set_control_line_state = ch34x_set_modem_ctrl,
    .set_baudrate           = ch34x_set_baudrate
  },
#endif
};

enum {
  SERIAL_DRIVER_COUNT = sizeof(serial_drivers) / sizeof(serial_drivers[0])
};

//--------------------------------------------------------------------+
// INTERNAL OBJECT & FUNCTION DECLARATION
//--------------------------------------------------------------------+

static inline cdch_interface_t* get_itf(uint8_t idx)
{
  TU_ASSERT(idx < CFG_TUH_CDC, NULL);
  cdch_interface_t* p_cdc = &cdch_data[idx];

  return (p_cdc->daddr != 0) ? p_cdc : NULL;
}

static inline uint8_t get_idx_by_ep_addr(uint8_t daddr, uint8_t ep_addr)
{
  for(uint8_t i=0; i<CFG_TUH_CDC; i++)
  {
    cdch_interface_t* p_cdc = &cdch_data[i];
    if ( (p_cdc->daddr == daddr) &&
         (ep_addr == p_cdc->ep_notif || ep_addr == p_cdc->stream.rx.ep_addr || ep_addr == p_cdc->stream.tx.ep_addr))
    {
      return i;
    }
  }

  return TUSB_INDEX_INVALID_8;
}


static cdch_interface_t* make_new_itf(uint8_t daddr, tusb_desc_interface_t const *itf_desc)
{
  for(uint8_t i=0; i<CFG_TUH_CDC; i++)
  {
    if (cdch_data[i].daddr == 0) {
      cdch_interface_t* p_cdc = &cdch_data[i];

      p_cdc->daddr              = daddr;
      p_cdc->bInterfaceNumber   = itf_desc->bInterfaceNumber;
      p_cdc->bInterfaceSubClass = itf_desc->bInterfaceSubClass;
      p_cdc->bInterfaceProtocol = itf_desc->bInterfaceProtocol;
      p_cdc->line_state         = 0;
      return p_cdc;
    }
  }

  return NULL;
}

static bool open_ep_stream_pair(cdch_interface_t* p_cdc , tusb_desc_endpoint_t const *desc_ep);
static void set_config_complete(cdch_interface_t * p_cdc, uint8_t idx, uint8_t itf_num);
static void cdch_internal_control_complete(tuh_xfer_t* xfer);

//--------------------------------------------------------------------+
// APPLICATION API
//--------------------------------------------------------------------+

uint8_t tuh_cdc_itf_get_index(uint8_t daddr, uint8_t itf_num)
{
  for(uint8_t i=0; i<CFG_TUH_CDC; i++)
  {
    const cdch_interface_t* p_cdc = &cdch_data[i];

    if (p_cdc->daddr == daddr && p_cdc->bInterfaceNumber == itf_num) return i;
  }

  return TUSB_INDEX_INVALID_8;
}

bool tuh_cdc_itf_get_info(uint8_t idx, tuh_itf_info_t* info)
{
  cdch_interface_t* p_cdc = get_itf(idx);
  TU_VERIFY(p_cdc && info);

  info->daddr = p_cdc->daddr;

  // re-construct descriptor
  tusb_desc_interface_t* desc = &info->desc;
  desc->bLength            = sizeof(tusb_desc_interface_t);
  desc->bDescriptorType    = TUSB_DESC_INTERFACE;

  desc->bInterfaceNumber   = p_cdc->bInterfaceNumber;
  desc->bAlternateSetting  = 0;
  desc->bNumEndpoints      = 2u + (p_cdc->ep_notif ? 1u : 0u);
  desc->bInterfaceClass    = TUSB_CLASS_CDC;
  desc->bInterfaceSubClass = p_cdc->bInterfaceSubClass;
  desc->bInterfaceProtocol = p_cdc->bInterfaceProtocol;
  desc->iInterface         = 0; // not used yet

  return true;
}

bool tuh_cdc_mounted(uint8_t idx)
{
  cdch_interface_t* p_cdc = get_itf(idx);
  return p_cdc != NULL;
}

bool tuh_cdc_get_dtr(uint8_t idx)
{
  cdch_interface_t* p_cdc = get_itf(idx);
  TU_VERIFY(p_cdc);

  return (p_cdc->line_state & CDC_CONTROL_LINE_STATE_DTR) ? true : false;
}

bool tuh_cdc_get_rts(uint8_t idx)
{
  cdch_interface_t* p_cdc = get_itf(idx);
  TU_VERIFY(p_cdc);

  return (p_cdc->line_state & CDC_CONTROL_LINE_STATE_RTS) ? true : false;
}

bool tuh_cdc_get_local_line_coding(uint8_t idx, cdc_line_coding_t* line_coding)
{
  cdch_interface_t* p_cdc = get_itf(idx);
  TU_VERIFY(p_cdc);

  *line_coding = p_cdc->line_coding;

  return true;
}

//--------------------------------------------------------------------+
// Write
//--------------------------------------------------------------------+

uint32_t tuh_cdc_write(uint8_t idx, void const* buffer, uint32_t bufsize)
{
  cdch_interface_t* p_cdc = get_itf(idx);
  TU_VERIFY(p_cdc);

  return tu_edpt_stream_write(&p_cdc->stream.tx, buffer, bufsize);
}

uint32_t tuh_cdc_write_flush(uint8_t idx)
{
  cdch_interface_t* p_cdc = get_itf(idx);
  TU_VERIFY(p_cdc);

  return tu_edpt_stream_write_xfer(&p_cdc->stream.tx);
}

bool tuh_cdc_write_clear(uint8_t idx)
{
  cdch_interface_t* p_cdc = get_itf(idx);
  TU_VERIFY(p_cdc);

  return tu_edpt_stream_clear(&p_cdc->stream.tx);
}

uint32_t tuh_cdc_write_available(uint8_t idx)
{
  cdch_interface_t* p_cdc = get_itf(idx);
  TU_VERIFY(p_cdc);

  return tu_edpt_stream_write_available(&p_cdc->stream.tx);
}

//--------------------------------------------------------------------+
// Read
//--------------------------------------------------------------------+

uint32_t tuh_cdc_read (uint8_t idx, void* buffer, uint32_t bufsize)
{
  cdch_interface_t* p_cdc = get_itf(idx);
  TU_VERIFY(p_cdc);

  return tu_edpt_stream_read(&p_cdc->stream.rx, buffer, bufsize);
}

uint32_t tuh_cdc_read_available(uint8_t idx)
{
  cdch_interface_t* p_cdc = get_itf(idx);
  TU_VERIFY(p_cdc);

  return tu_edpt_stream_read_available(&p_cdc->stream.rx);
}

bool tuh_cdc_peek(uint8_t idx, uint8_t* ch)
{
  cdch_interface_t* p_cdc = get_itf(idx);
  TU_VERIFY(p_cdc);

  return tu_edpt_stream_peek(&p_cdc->stream.rx, ch);
}

bool tuh_cdc_read_clear (uint8_t idx)
{
  cdch_interface_t* p_cdc = get_itf(idx);
  TU_VERIFY(p_cdc);

  bool ret = tu_edpt_stream_clear(&p_cdc->stream.rx);
  tu_edpt_stream_read_xfer(&p_cdc->stream.rx);
  return ret;
}

//--------------------------------------------------------------------+
// Control Endpoint API
//--------------------------------------------------------------------+

// internal control complete to update state such as line state, encoding
static void cdch_internal_control_complete(tuh_xfer_t* xfer)
{
  uint8_t const itf_num = (uint8_t) tu_le16toh(xfer->setup->wIndex);
  uint8_t idx = tuh_cdc_itf_get_index(xfer->daddr, itf_num);
  cdch_interface_t* p_cdc = get_itf(idx);
  TU_ASSERT(p_cdc, );

  if (xfer->result == XFER_RESULT_SUCCESS)
  {
    switch (p_cdc->serial_drid) {
      case SERIAL_DRIVER_ACM:
        switch (xfer->setup->bRequest) {
          case CDC_REQUEST_SET_CONTROL_LINE_STATE:
            p_cdc->line_state = (uint8_t) tu_le16toh(xfer->setup->wValue);
            break;

          case CDC_REQUEST_SET_LINE_CODING: {
            uint16_t const len = tu_min16(sizeof(cdc_line_coding_t), tu_le16toh(xfer->setup->wLength));
            memcpy(&p_cdc->line_coding, xfer->buffer, len);
          }
            break;

          default: break;
        }
        break;

      #if CFG_TUH_CDC_FTDI
      case SERIAL_DRIVER_FTDI:
        switch (xfer->setup->bRequest) {
          case FTDI_SIO_MODEM_CTRL:
            p_cdc->line_state = (uint8_t) (tu_le16toh(xfer->setup->wValue) & 0x00ff);
            break;

          case FTDI_SIO_SET_BAUD_RATE:
            // convert from divisor to baudrate is not supported
            p_cdc->line_coding.bit_rate = _ftdi_requested_baud;
            break;

          default: break;
        }
        break;
      #endif

      #if CFG_TUH_CDC_CP210X
      case SERIAL_DRIVER_CP210X:
        switch(xfer->setup->bRequest) {
          case CP210X_SET_MHS:
            p_cdc->line_state = (uint8_t) (tu_le16toh(xfer->setup->wValue) & 0x00ff);
            break;

          case CP210X_SET_BAUDRATE: {
            uint32_t baudrate;
            memcpy(&baudrate, xfer->buffer, sizeof(uint32_t));
            p_cdc->line_coding.bit_rate = tu_le32toh(baudrate);
          }
            break;
        }
        break;
      #endif

      #if CFG_TUH_CDC_CH34X
      case SERIAL_DRIVER_CH34X:
        TU_ASSERT(false, ); // see special ch34x_control_complete function
        break;
      #endif

      default: break;
    }
  }

  xfer->complete_cb = p_cdc->user_control_cb;
  if (xfer->complete_cb) {
    xfer->complete_cb(xfer);
  }
}

bool tuh_cdc_set_control_line_state(uint8_t idx, uint16_t line_state, tuh_xfer_cb_t complete_cb, uintptr_t user_data) {
  cdch_interface_t* p_cdc = get_itf(idx);
  TU_VERIFY(p_cdc && p_cdc->serial_drid < SERIAL_DRIVER_COUNT);
  cdch_serial_driver_t const* driver = &serial_drivers[p_cdc->serial_drid];

  if ( complete_cb ) {
    return driver->set_control_line_state(p_cdc, line_state, complete_cb, user_data);
  }else {
    // blocking
    xfer_result_t result = XFER_RESULT_INVALID;
    bool ret = driver->set_control_line_state(p_cdc, line_state, complete_cb, (uintptr_t) &result);

    if (user_data) {
      // user_data is not NULL, return result via user_data
      *((xfer_result_t*) user_data) = result;
    }

    TU_VERIFY(ret && result == XFER_RESULT_SUCCESS);

    p_cdc->line_state = (uint8_t) line_state;
    return true;
  }
}

bool tuh_cdc_set_baudrate(uint8_t idx, uint32_t baudrate, tuh_xfer_cb_t complete_cb, uintptr_t user_data) {
  cdch_interface_t* p_cdc = get_itf(idx);
  TU_VERIFY(p_cdc && p_cdc->serial_drid < SERIAL_DRIVER_COUNT);
  cdch_serial_driver_t const* driver = &serial_drivers[p_cdc->serial_drid];

  if ( complete_cb ) {
    return driver->set_baudrate(p_cdc, baudrate, complete_cb, user_data);
  }else {
    // blocking
    xfer_result_t result = XFER_RESULT_INVALID;
    bool ret = driver->set_baudrate(p_cdc, baudrate, complete_cb, (uintptr_t) &result);

    if (user_data) {
      // user_data is not NULL, return result via user_data
      *((xfer_result_t*) user_data) = result;
    }

    TU_VERIFY(ret && result == XFER_RESULT_SUCCESS);

    p_cdc->line_coding.bit_rate = baudrate;
    return true;
  }
}

bool tuh_cdc_set_line_coding(uint8_t idx, cdc_line_coding_t const* line_coding, tuh_xfer_cb_t complete_cb, uintptr_t user_data)
{
  cdch_interface_t* p_cdc = get_itf(idx);
  // only ACM support this set line coding request
  TU_VERIFY(p_cdc && p_cdc->serial_drid == SERIAL_DRIVER_ACM);
  TU_VERIFY(p_cdc->acm_capability.support_line_request);

  if ( complete_cb ) {
    return acm_set_line_coding(p_cdc, line_coding, complete_cb, user_data);
  }else {
    // blocking
    xfer_result_t result = XFER_RESULT_INVALID;
    bool ret = acm_set_line_coding(p_cdc, line_coding, complete_cb, (uintptr_t) &result);

    if (user_data) {
      // user_data is not NULL, return result via user_data
      *((xfer_result_t*) user_data) = result;
    }

    TU_VERIFY(ret && result == XFER_RESULT_SUCCESS);

    p_cdc->line_coding = *line_coding;
    return true;
  }
}

//--------------------------------------------------------------------+
// CLASS-USBH API
//--------------------------------------------------------------------+

void cdch_init(void)
{
  tu_memclr(cdch_data, sizeof(cdch_data));

  for(size_t i=0; i<CFG_TUH_CDC; i++)
  {
    cdch_interface_t* p_cdc = &cdch_data[i];

    tu_edpt_stream_init(&p_cdc->stream.tx, true, true, false,
                          p_cdc->stream.tx_ff_buf, CFG_TUH_CDC_TX_BUFSIZE,
                          p_cdc->stream.tx_ep_buf, CFG_TUH_CDC_TX_EPSIZE);

    tu_edpt_stream_init(&p_cdc->stream.rx, true, false, false,
                          p_cdc->stream.rx_ff_buf, CFG_TUH_CDC_RX_BUFSIZE,
                          p_cdc->stream.rx_ep_buf, CFG_TUH_CDC_RX_EPSIZE);
  }
}

void cdch_close(uint8_t daddr)
{
  for(uint8_t idx=0; idx<CFG_TUH_CDC; idx++)
  {
    cdch_interface_t* p_cdc = &cdch_data[idx];
    if (p_cdc->daddr == daddr)
    {
      TU_LOG_DRV("  CDCh close addr = %u index = %u\r\n", daddr, idx);

      // Invoke application callback
      if (tuh_cdc_umount_cb) tuh_cdc_umount_cb(idx);

      //tu_memclr(p_cdc, sizeof(cdch_interface_t));
      p_cdc->daddr = 0;
      p_cdc->bInterfaceNumber = 0;
      tu_edpt_stream_close(&p_cdc->stream.tx);
      tu_edpt_stream_close(&p_cdc->stream.rx);
    }
  }
}

bool cdch_xfer_cb(uint8_t daddr, uint8_t ep_addr, xfer_result_t event, uint32_t xferred_bytes) {
  // TODO handle stall response, retry failed transfer ...
  TU_ASSERT(event == XFER_RESULT_SUCCESS);

  uint8_t const idx = get_idx_by_ep_addr(daddr, ep_addr);
  cdch_interface_t * p_cdc = get_itf(idx);
  TU_ASSERT(p_cdc);

  if ( ep_addr == p_cdc->stream.tx.ep_addr ) {
    // invoke tx complete callback to possibly refill tx fifo
    if (tuh_cdc_tx_complete_cb) tuh_cdc_tx_complete_cb(idx);

    if ( 0 == tu_edpt_stream_write_xfer(&p_cdc->stream.tx) ) {
      // If there is no data left, a ZLP should be sent if:
      // - xferred_bytes is multiple of EP Packet size and not zero
      tu_edpt_stream_write_zlp_if_needed(&p_cdc->stream.tx, xferred_bytes);
    }
  }
  else if ( ep_addr == p_cdc->stream.rx.ep_addr ) {
    #if CFG_TUH_CDC_FTDI
    if (p_cdc->serial_drid == SERIAL_DRIVER_FTDI) {
      // FTDI reserve 2 bytes for status
      // FTDI status
//      uint8_t status[2] = {
//        p_cdc->stream.rx.ep_buf[0],
//        p_cdc->stream.rx.ep_buf[1]
//      };
      tu_edpt_stream_read_xfer_complete_offset(&p_cdc->stream.rx, xferred_bytes, 2);
    }else
    #endif
    {
      tu_edpt_stream_read_xfer_complete(&p_cdc->stream.rx, xferred_bytes);
    }

    // invoke receive callback
    if (tuh_cdc_rx_cb) tuh_cdc_rx_cb(idx);

    // prepare for next transfer if needed
    tu_edpt_stream_read_xfer(&p_cdc->stream.rx);
  }else if ( ep_addr == p_cdc->ep_notif ) {
    // TODO handle notification endpoint
  }else {
    TU_ASSERT(false);
  }

  return true;
}

//--------------------------------------------------------------------+
// Enumeration
//--------------------------------------------------------------------+

static bool open_ep_stream_pair(cdch_interface_t* p_cdc, tusb_desc_endpoint_t const *desc_ep)
{
  for(size_t i=0; i<2; i++)
  {
    TU_ASSERT(TUSB_DESC_ENDPOINT == desc_ep->bDescriptorType &&
              TUSB_XFER_BULK     == desc_ep->bmAttributes.xfer);

    TU_ASSERT(tuh_edpt_open(p_cdc->daddr, desc_ep));

    if ( tu_edpt_dir(desc_ep->bEndpointAddress) == TUSB_DIR_IN )
    {
      tu_edpt_stream_open(&p_cdc->stream.rx, p_cdc->daddr, desc_ep);
    }else
    {
      tu_edpt_stream_open(&p_cdc->stream.tx, p_cdc->daddr, desc_ep);
    }

    desc_ep = (tusb_desc_endpoint_t const*) tu_desc_next(desc_ep);
  }

  return true;
}

bool cdch_open(uint8_t rhport, uint8_t daddr, tusb_desc_interface_t const *itf_desc, uint16_t max_len)
{
  (void) rhport;

  // Only support ACM subclass
  // Note: Protocol 0xFF can be RNDIS device
  if ( TUSB_CLASS_CDC                           == itf_desc->bInterfaceClass &&
       CDC_COMM_SUBCLASS_ABSTRACT_CONTROL_MODEL == itf_desc->bInterfaceSubClass)
  {
    return acm_open(daddr, itf_desc, max_len);
  }
<<<<<<< HEAD
  #if CFG_TUH_CDC_FTDI || CFG_TUH_CDC_CP210X || CFG_TUH_CDC_CH34X
  else if ( 0xff == itf_desc->bInterfaceClass )
=======
  #if CFG_TUH_CDC_FTDI || CFG_TUH_CDC_CP210X
  else if ( TUSB_CLASS_VENDOR_SPECIFIC == itf_desc->bInterfaceClass )
>>>>>>> 4b3b401c
  {
    uint16_t vid, pid;
    TU_VERIFY(tuh_vid_pid_get(daddr, &vid, &pid));

    #if CFG_TUH_CDC_FTDI
    if (TU_FTDI_VID == vid) {
      for (size_t i = 0; i < FTDI_PID_COUNT; i++) {
        if (ftdi_pids[i] == pid) {
          return ftdi_open(daddr, itf_desc, max_len);
        }
      }
    }
    #endif

    #if CFG_TUH_CDC_CP210X
    if (TU_CP210X_VID == vid) {
      for (size_t i = 0; i < CP210X_PID_COUNT; i++) {
        if (cp210x_pids[i] == pid) {
          return cp210x_open(daddr, itf_desc, max_len);
        }
      }
    }
    #endif

    #if CFG_TUH_CDC_CH34X
    for (size_t i = 0; i < CH34X_VID_PID_COUNT; i++) {
      if ( ch34x_vids_pids[i][0] == vid && ch34x_vids_pids[i][1] == pid ) {
        return ch34x_open(daddr, itf_desc, max_len);
      }
    }
    #endif
  }
  #endif // CFG_TUH_CDC_FTDI || CFG_TUH_CDC_CP210X || CFG_TUH_CDC_CH34X

  return false;
}

static void set_config_complete(cdch_interface_t * p_cdc, uint8_t idx, uint8_t itf_num) {
  if (tuh_cdc_mount_cb) tuh_cdc_mount_cb(idx);

  // Prepare for incoming data
  tu_edpt_stream_read_xfer(&p_cdc->stream.rx);

  // notify usbh that driver enumeration is complete
  usbh_driver_set_config_complete(p_cdc->daddr, itf_num);
}


bool cdch_set_config(uint8_t daddr, uint8_t itf_num)
{
  tusb_control_request_t request;
  request.wIndex = tu_htole16((uint16_t) itf_num);

  // fake transfer to kick-off process
  tuh_xfer_t xfer;
  xfer.daddr  = daddr;
  xfer.result = XFER_RESULT_SUCCESS;
  xfer.setup  = &request;
  xfer.user_data = 0; // initial state

  uint8_t const idx = tuh_cdc_itf_get_index(daddr, itf_num);
  cdch_interface_t * p_cdc = get_itf(idx);
  TU_ASSERT(p_cdc && p_cdc->serial_drid < SERIAL_DRIVER_COUNT);

  serial_drivers[p_cdc->serial_drid].process_set_config(&xfer);
  return true;
}

//--------------------------------------------------------------------+
// ACM
//--------------------------------------------------------------------+

enum {
  CONFIG_ACM_SET_CONTROL_LINE_STATE = 0,
  CONFIG_ACM_SET_LINE_CODING,
  CONFIG_ACM_COMPLETE,
};

static bool acm_open(uint8_t daddr, tusb_desc_interface_t const *itf_desc, uint16_t max_len)
{
  uint8_t const * p_desc_end = ((uint8_t const*) itf_desc) + max_len;

  cdch_interface_t * p_cdc = make_new_itf(daddr, itf_desc);
  TU_VERIFY(p_cdc);

  p_cdc->serial_drid = SERIAL_DRIVER_ACM;

  //------------- Control Interface -------------//
  uint8_t const * p_desc = tu_desc_next(itf_desc);

  // Communication Functional Descriptors
  while( (p_desc < p_desc_end) && (TUSB_DESC_CS_INTERFACE == tu_desc_type(p_desc)) )
  {
    if ( CDC_FUNC_DESC_ABSTRACT_CONTROL_MANAGEMENT == cdc_functional_desc_typeof(p_desc) )
    {
      // save ACM bmCapabilities
      p_cdc->acm_capability = ((cdc_desc_func_acm_t const *) p_desc)->bmCapabilities;
    }

    p_desc = tu_desc_next(p_desc);
  }

  // Open notification endpoint of control interface if any
  if (itf_desc->bNumEndpoints == 1)
  {
    TU_ASSERT(TUSB_DESC_ENDPOINT == tu_desc_type(p_desc));
    tusb_desc_endpoint_t const * desc_ep = (tusb_desc_endpoint_t const *) p_desc;

    TU_ASSERT( tuh_edpt_open(daddr, desc_ep) );
    p_cdc->ep_notif = desc_ep->bEndpointAddress;

    p_desc = tu_desc_next(p_desc);
  }

  //------------- Data Interface (if any) -------------//
  if ( (TUSB_DESC_INTERFACE == tu_desc_type(p_desc)) &&
       (TUSB_CLASS_CDC_DATA == ((tusb_desc_interface_t const *) p_desc)->bInterfaceClass) )
  {
    // next to endpoint descriptor
    p_desc = tu_desc_next(p_desc);

    // data endpoints expected to be in pairs
    TU_ASSERT(open_ep_stream_pair(p_cdc, (tusb_desc_endpoint_t const *) p_desc));
  }

  return true;
}

static void acm_process_config(tuh_xfer_t* xfer)
{
  uintptr_t const state = xfer->user_data;
  uint8_t const itf_num = (uint8_t) tu_le16toh(xfer->setup->wIndex);
  uint8_t const idx = tuh_cdc_itf_get_index(xfer->daddr, itf_num);
  cdch_interface_t * p_cdc = get_itf(idx);
  TU_ASSERT(p_cdc, );

  switch(state)
  {
    case CONFIG_ACM_SET_CONTROL_LINE_STATE:
      #if CFG_TUH_CDC_LINE_CONTROL_ON_ENUM
      if (p_cdc->acm_capability.support_line_request)
      {
        TU_ASSERT(acm_set_control_line_state(p_cdc, CFG_TUH_CDC_LINE_CONTROL_ON_ENUM, acm_process_config,
                                             CONFIG_ACM_SET_LINE_CODING), );
        break;
      }
          #endif
      TU_ATTR_FALLTHROUGH;

    case CONFIG_ACM_SET_LINE_CODING:
        #ifdef CFG_TUH_CDC_LINE_CODING_ON_ENUM
      if (p_cdc->acm_capability.support_line_request)
      {
        cdc_line_coding_t line_coding = CFG_TUH_CDC_LINE_CODING_ON_ENUM;
        TU_ASSERT(acm_set_line_coding(p_cdc, &line_coding, acm_process_config, CONFIG_ACM_COMPLETE), );
        break;
      }
        #endif
      TU_ATTR_FALLTHROUGH;

    case CONFIG_ACM_COMPLETE:
      // itf_num+1 to account for data interface as well
      set_config_complete(p_cdc, idx, itf_num+1);
      break;

    default: break;
  }
}

static bool acm_set_control_line_state(cdch_interface_t* p_cdc, uint16_t line_state, tuh_xfer_cb_t complete_cb, uintptr_t user_data) {
  TU_VERIFY(p_cdc->acm_capability.support_line_request);
  TU_LOG_DRV("CDC ACM Set Control Line State\r\n");

  tusb_control_request_t const request = {
    .bmRequestType_bit = {
      .recipient = TUSB_REQ_RCPT_INTERFACE,
      .type      = TUSB_REQ_TYPE_CLASS,
      .direction = TUSB_DIR_OUT
    },
    .bRequest = CDC_REQUEST_SET_CONTROL_LINE_STATE,
    .wValue   = tu_htole16(line_state),
    .wIndex   = tu_htole16((uint16_t) p_cdc->bInterfaceNumber),
    .wLength  = 0
  };

  p_cdc->user_control_cb = complete_cb;

  tuh_xfer_t xfer = {
    .daddr       = p_cdc->daddr,
    .ep_addr     = 0,
    .setup       = &request,
    .buffer      = NULL,
    .complete_cb = complete_cb ? cdch_internal_control_complete : NULL, // complete_cb is NULL for sync call
    .user_data   = user_data
  };

  TU_ASSERT(tuh_control_xfer(&xfer));
  return true;
}

static bool acm_set_line_coding(cdch_interface_t* p_cdc, cdc_line_coding_t const* line_coding, tuh_xfer_cb_t complete_cb, uintptr_t user_data) {
  TU_LOG_DRV("CDC ACM Set Line Conding\r\n");

  tusb_control_request_t const request = {
    .bmRequestType_bit = {
      .recipient = TUSB_REQ_RCPT_INTERFACE,
      .type      = TUSB_REQ_TYPE_CLASS,
      .direction = TUSB_DIR_OUT
    },
    .bRequest = CDC_REQUEST_SET_LINE_CODING,
    .wValue   = 0,
    .wIndex   = tu_htole16(p_cdc->bInterfaceNumber),
    .wLength  = tu_htole16(sizeof(cdc_line_coding_t))
  };

  // use usbh enum buf to hold line coding since user line_coding variable does not live long enough
  uint8_t* enum_buf = usbh_get_enum_buf();
  memcpy(enum_buf, line_coding, sizeof(cdc_line_coding_t));

  p_cdc->user_control_cb = complete_cb;
  tuh_xfer_t xfer = {
    .daddr       = p_cdc->daddr,
    .ep_addr     = 0,
    .setup       = &request,
    .buffer      = enum_buf,
    .complete_cb = complete_cb ? cdch_internal_control_complete : NULL, // complete_cb is NULL for sync call
    .user_data   = user_data
  };

  TU_ASSERT(tuh_control_xfer(&xfer));
  return true;
}

static bool acm_set_baudrate(cdch_interface_t* p_cdc, uint32_t baudrate, tuh_xfer_cb_t complete_cb, uintptr_t user_data) {
  TU_VERIFY(p_cdc->acm_capability.support_line_request);
  cdc_line_coding_t line_coding = p_cdc->line_coding;
  line_coding.bit_rate = baudrate;
  return acm_set_line_coding(p_cdc, &line_coding, complete_cb, user_data);
}

//--------------------------------------------------------------------+
// FTDI
//--------------------------------------------------------------------+
#if CFG_TUH_CDC_FTDI

enum {
  CONFIG_FTDI_RESET = 0,
  CONFIG_FTDI_MODEM_CTRL,
  CONFIG_FTDI_SET_BAUDRATE,
  CONFIG_FTDI_SET_DATA,
  CONFIG_FTDI_COMPLETE
};

static bool ftdi_open(uint8_t daddr, const tusb_desc_interface_t *itf_desc, uint16_t max_len) {
  // FTDI Interface includes 1 vendor interface + 2 bulk endpoints
  TU_VERIFY(itf_desc->bInterfaceSubClass == 0xff && itf_desc->bInterfaceProtocol == 0xff && itf_desc->bNumEndpoints == 2);
  TU_VERIFY(sizeof(tusb_desc_interface_t) + 2*sizeof(tusb_desc_endpoint_t) <= max_len);

  cdch_interface_t * p_cdc = make_new_itf(daddr, itf_desc);
  TU_VERIFY(p_cdc);

  TU_LOG_DRV("FTDI opened\r\n");

  p_cdc->serial_drid = SERIAL_DRIVER_FTDI;

  // endpoint pair
  tusb_desc_endpoint_t const * desc_ep = (tusb_desc_endpoint_t const *) tu_desc_next(itf_desc);

  // data endpoints expected to be in pairs
  return open_ep_stream_pair(p_cdc, desc_ep);
}

// set request without data
static bool ftdi_sio_set_request(cdch_interface_t* p_cdc, uint8_t command, uint16_t value, tuh_xfer_cb_t complete_cb, uintptr_t user_data) {
  tusb_control_request_t const request = {
    .bmRequestType_bit = {
      .recipient = TUSB_REQ_RCPT_DEVICE,
      .type      = TUSB_REQ_TYPE_VENDOR,
      .direction = TUSB_DIR_OUT
    },
    .bRequest = command,
    .wValue   = tu_htole16(value),
    .wIndex   = 0,
    .wLength  = 0
  };

  tuh_xfer_t xfer = {
    .daddr       = p_cdc->daddr,
    .ep_addr     = 0,
    .setup       = &request,
    .buffer      = NULL,
    .complete_cb = complete_cb,
    .user_data   = user_data
  };

  return tuh_control_xfer(&xfer);
}

static bool ftdi_sio_reset(cdch_interface_t* p_cdc, tuh_xfer_cb_t complete_cb, uintptr_t user_data)
{
  return ftdi_sio_set_request(p_cdc, FTDI_SIO_RESET, FTDI_SIO_RESET_SIO, complete_cb, user_data);
}

static bool ftdi_sio_set_modem_ctrl(cdch_interface_t* p_cdc, uint16_t line_state, tuh_xfer_cb_t complete_cb, uintptr_t user_data)
{
  TU_LOG_DRV("CDC FTDI Set Control Line State\r\n");
  p_cdc->user_control_cb = complete_cb;
  TU_ASSERT(ftdi_sio_set_request(p_cdc, FTDI_SIO_MODEM_CTRL, 0x0300 | line_state,
                                 complete_cb ? cdch_internal_control_complete : NULL, user_data));
  return true;
}

static uint32_t ftdi_232bm_baud_base_to_divisor(uint32_t baud, uint32_t base)
{
  const uint8_t divfrac[8] = { 0, 3, 2, 4, 1, 5, 6, 7 };
  uint32_t divisor;

  /* divisor shifted 3 bits to the left */
  uint32_t divisor3 = base / (2 * baud);
  divisor = (divisor3 >> 3);
  divisor |= (uint32_t) divfrac[divisor3 & 0x7] << 14;

  /* Deal with special cases for highest baud rates. */
  if (divisor == 1) { /* 1.0 */
    divisor = 0;
  }
  else if (divisor == 0x4001) { /* 1.5 */
    divisor = 1;
  }

  return divisor;
}

static uint32_t ftdi_232bm_baud_to_divisor(uint32_t baud)
{
  return ftdi_232bm_baud_base_to_divisor(baud, 48000000u);
}

static bool ftdi_sio_set_baudrate(cdch_interface_t* p_cdc, uint32_t baudrate, tuh_xfer_cb_t complete_cb, uintptr_t user_data)
{
  uint16_t const divisor = (uint16_t) ftdi_232bm_baud_to_divisor(baudrate);
  TU_LOG_DRV("CDC FTDI Set BaudRate = %lu, divisor = 0x%04x\r\n", baudrate, divisor);

  p_cdc->user_control_cb = complete_cb;
  _ftdi_requested_baud = baudrate;
  TU_ASSERT(ftdi_sio_set_request(p_cdc, FTDI_SIO_SET_BAUD_RATE, divisor,
                                 complete_cb ? cdch_internal_control_complete : NULL, user_data));

  return true;
}

static void ftdi_process_config(tuh_xfer_t* xfer) {
  uintptr_t const state = xfer->user_data;
  uint8_t const itf_num = (uint8_t) tu_le16toh(xfer->setup->wIndex);
  uint8_t const idx = tuh_cdc_itf_get_index(xfer->daddr, itf_num);
  cdch_interface_t * p_cdc = get_itf(idx);
  TU_ASSERT(p_cdc, );

  switch(state) {
    // Note may need to read FTDI eeprom
    case CONFIG_FTDI_RESET:
      TU_ASSERT(ftdi_sio_reset(p_cdc, ftdi_process_config, CONFIG_FTDI_MODEM_CTRL),);
      break;

    case CONFIG_FTDI_MODEM_CTRL:
      #if CFG_TUH_CDC_LINE_CONTROL_ON_ENUM
      TU_ASSERT(
        ftdi_sio_set_modem_ctrl(p_cdc, CFG_TUH_CDC_LINE_CONTROL_ON_ENUM, ftdi_process_config, CONFIG_FTDI_SET_BAUDRATE),);
      break;
      #else
      TU_ATTR_FALLTHROUGH;
      #endif

    case CONFIG_FTDI_SET_BAUDRATE: {
      #ifdef CFG_TUH_CDC_LINE_CODING_ON_ENUM
      cdc_line_coding_t line_coding = CFG_TUH_CDC_LINE_CODING_ON_ENUM;
      TU_ASSERT(ftdi_sio_set_baudrate(p_cdc, line_coding.bit_rate, ftdi_process_config, CONFIG_FTDI_SET_DATA),);
      break;
      #else
      TU_ATTR_FALLTHROUGH;
      #endif
    }

    case CONFIG_FTDI_SET_DATA: {
      #if 0 // TODO set data format
      #ifdef CFG_TUH_CDC_LINE_CODING_ON_ENUM
      cdc_line_coding_t line_coding = CFG_TUH_CDC_LINE_CODING_ON_ENUM;
      TU_ASSERT(ftdi_sio_set_data(p_cdc, process_ftdi_config, CONFIG_FTDI_COMPLETE),);
      break;
      #endif
      #endif

      TU_ATTR_FALLTHROUGH;
    }

    case CONFIG_FTDI_COMPLETE:
      set_config_complete(p_cdc, idx, itf_num);
      break;

    default:
      break;
  }
}

#endif

//--------------------------------------------------------------------+
// CP210x
//--------------------------------------------------------------------+

#if CFG_TUH_CDC_CP210X

enum {
  CONFIG_CP210X_IFC_ENABLE = 0,
  CONFIG_CP210X_SET_BAUDRATE,
  CONFIG_CP210X_SET_LINE_CTL,
  CONFIG_CP210X_SET_DTR_RTS,
  CONFIG_CP210X_COMPLETE
};

static bool cp210x_open(uint8_t daddr, tusb_desc_interface_t const *itf_desc, uint16_t max_len) {
  // CP210x Interface includes 1 vendor interface + 2 bulk endpoints
  TU_VERIFY(itf_desc->bInterfaceSubClass == 0 && itf_desc->bInterfaceProtocol == 0 && itf_desc->bNumEndpoints == 2);
  TU_VERIFY(sizeof(tusb_desc_interface_t) + 2*sizeof(tusb_desc_endpoint_t) <= max_len);

  cdch_interface_t * p_cdc = make_new_itf(daddr, itf_desc);
  TU_VERIFY(p_cdc);

  TU_LOG_DRV("CP210x opened\r\n");
  p_cdc->serial_drid = SERIAL_DRIVER_CP210X;

  // endpoint pair
  tusb_desc_endpoint_t const * desc_ep = (tusb_desc_endpoint_t const *) tu_desc_next(itf_desc);

  // data endpoints expected to be in pairs
  return open_ep_stream_pair(p_cdc, desc_ep);
}

static bool cp210x_set_request(cdch_interface_t* p_cdc, uint8_t command, uint16_t value, uint8_t* buffer, uint16_t length, tuh_xfer_cb_t complete_cb, uintptr_t user_data) {
  tusb_control_request_t const request = {
    .bmRequestType_bit = {
      .recipient = TUSB_REQ_RCPT_INTERFACE,
      .type      = TUSB_REQ_TYPE_VENDOR,
      .direction = TUSB_DIR_OUT
    },
    .bRequest = command,
    .wValue   = tu_htole16(value),
    .wIndex   = p_cdc->bInterfaceNumber,
    .wLength  = tu_htole16(length)
  };

  // use usbh enum buf since application variable does not live long enough
  uint8_t* enum_buf = NULL;

  if (buffer && length > 0) {
    enum_buf = usbh_get_enum_buf();
    tu_memcpy_s(enum_buf, CFG_TUH_ENUMERATION_BUFSIZE, buffer, length);
  }

  tuh_xfer_t xfer = {
    .daddr       = p_cdc->daddr,
    .ep_addr     = 0,
    .setup       = &request,
    .buffer      = enum_buf,
    .complete_cb = complete_cb,
    .user_data   = user_data
  };

  return tuh_control_xfer(&xfer);
}

static bool cp210x_ifc_enable(cdch_interface_t* p_cdc, uint16_t enabled, tuh_xfer_cb_t complete_cb, uintptr_t user_data) {
  return cp210x_set_request(p_cdc, CP210X_IFC_ENABLE, enabled, NULL, 0, complete_cb, user_data);
}

static bool cp210x_set_baudrate(cdch_interface_t* p_cdc, uint32_t baudrate, tuh_xfer_cb_t complete_cb, uintptr_t user_data) {
  TU_LOG_DRV("CDC CP210x Set BaudRate = %lu\r\n", baudrate);
  uint32_t baud_le = tu_htole32(baudrate);
  p_cdc->user_control_cb = complete_cb;
  return cp210x_set_request(p_cdc, CP210X_SET_BAUDRATE, 0, (uint8_t *) &baud_le, 4,
                            complete_cb ? cdch_internal_control_complete : NULL, user_data);
}

static bool cp210x_set_modem_ctrl(cdch_interface_t* p_cdc, uint16_t line_state, tuh_xfer_cb_t complete_cb, uintptr_t user_data)
{
  TU_LOG_DRV("CDC CP210x Set Control Line State\r\n");
  p_cdc->user_control_cb = complete_cb;
  return cp210x_set_request(p_cdc, CP210X_SET_MHS, 0x0300 | line_state, NULL, 0,
                            complete_cb ? cdch_internal_control_complete : NULL, user_data);
}

static void cp210x_process_config(tuh_xfer_t* xfer) {
  uintptr_t const state   = xfer->user_data;
  uint8_t const   itf_num = (uint8_t) tu_le16toh(xfer->setup->wIndex);
  uint8_t const   idx     = tuh_cdc_itf_get_index(xfer->daddr, itf_num);
  cdch_interface_t *p_cdc = get_itf(idx);
  TU_ASSERT(p_cdc,);

  switch (state) {
    case CONFIG_CP210X_IFC_ENABLE:
      TU_ASSERT(cp210x_ifc_enable(p_cdc, 1, cp210x_process_config, CONFIG_CP210X_SET_BAUDRATE),);
      break;

    case CONFIG_CP210X_SET_BAUDRATE: {
      #ifdef CFG_TUH_CDC_LINE_CODING_ON_ENUM
      cdc_line_coding_t line_coding = CFG_TUH_CDC_LINE_CODING_ON_ENUM;
      TU_ASSERT(cp210x_set_baudrate(p_cdc, line_coding.bit_rate, cp210x_process_config, CONFIG_CP210X_SET_LINE_CTL),);
      break;
      #else
      TU_ATTR_FALLTHROUGH;
      #endif
    }

    case CONFIG_CP210X_SET_LINE_CTL: {
      #if defined(CFG_TUH_CDC_LINE_CODING_ON_ENUM) && 0 // skip for now
      cdc_line_coding_t line_coding = CFG_TUH_CDC_LINE_CODING_ON_ENUM;
      break;
      #else
      TU_ATTR_FALLTHROUGH;
      #endif
    }

    case CONFIG_CP210X_SET_DTR_RTS:
      #if CFG_TUH_CDC_LINE_CONTROL_ON_ENUM
      TU_ASSERT(
        cp210x_set_modem_ctrl(p_cdc, CFG_TUH_CDC_LINE_CONTROL_ON_ENUM, cp210x_process_config, CONFIG_CP210X_COMPLETE),);
      break;
      #else
      TU_ATTR_FALLTHROUGH;
      #endif

    case CONFIG_CP210X_COMPLETE:
      set_config_complete(p_cdc, idx, itf_num);
      break;

    default: break;
  }
}

#endif

//--------------------------------------------------------------------+
// CH34x
//--------------------------------------------------------------------+

#if CFG_TUH_CDC_CH34X

enum {
  CONFIG_CH34X_STEP1 = 0,
  CONFIG_CH34X_STEP2,
  CONFIG_CH34X_STEP3,
  CONFIG_CH34X_STEP4,
  CONFIG_CH34X_STEP5,
  CONFIG_CH34X_STEP6,
  CONFIG_CH34X_STEP7,
  CONFIG_CH34X_STEP8,
  CONFIG_CH34X_COMPLETE
};

static bool ch34x_open ( uint8_t daddr, tusb_desc_interface_t const *itf_desc, uint16_t max_len )
{
  // CH34x Interface includes 1 vendor interface + 3 bulk endpoints
  TU_VERIFY ( itf_desc->bNumEndpoints == 3 );
  TU_VERIFY ( sizeof ( tusb_desc_interface_t ) + 2 * sizeof ( tusb_desc_endpoint_t ) <= max_len );

  cdch_interface_t *p_cdc = make_new_itf ( daddr, itf_desc );
  TU_VERIFY ( p_cdc );

  TU_LOG_DRV ( "CH34x opened\r\n" );
  p_cdc->serial_drid = SERIAL_DRIVER_CH34X;

  // endpoint pair
  tusb_desc_endpoint_t const * desc_ep = (tusb_desc_endpoint_t const *) tu_desc_next ( itf_desc );

  // data endpoints expected to be in pairs
  return open_ep_stream_pair ( p_cdc, desc_ep );
}

static bool ch34x_set_request ( cdch_interface_t* p_cdc, uint8_t direction, uint8_t request, uint16_t value, uint16_t index, uint8_t* buffer, uint16_t length, tuh_xfer_cb_t complete_cb, uintptr_t user_data )
{
  tusb_control_request_t const request_setup = {
      .bmRequestType_bit = {
          .recipient = TUSB_REQ_RCPT_DEVICE,
          .type      = TUSB_REQ_TYPE_VENDOR,
          .direction = direction
      },
      .bRequest = request,
      .wValue   = tu_htole16 ( value ),
      .wIndex   = tu_htole16 ( index ),
      .wLength  = tu_htole16 ( length )
  };

  // use usbh enum buf since application variable does not live long enough
  uint8_t* enum_buf = NULL;

  if ( buffer && length > 0 ) {
    enum_buf = usbh_get_enum_buf();
    tu_memcpy_s ( enum_buf, CFG_TUH_ENUMERATION_BUFSIZE, buffer, length );
  }

  tuh_xfer_t xfer = {
      .daddr       = p_cdc->daddr,
      .ep_addr     = 0,
      .setup       = &request_setup,
      .buffer      = enum_buf,
      .complete_cb = complete_cb,
      // CH34x needs a special handling of bInterfaceNumber, because wIndex is used for other purposes and not for bInterfaceNumber
      .user_data   = (uintptr_t)( ( p_cdc->bInterfaceNumber & 0xff ) << 8 ) | ( user_data & 0xff )
  };

  return tuh_control_xfer ( &xfer );
  return false;
}

static bool ch341_control_out ( cdch_interface_t* p_cdc, uint8_t request, uint16_t value, uint16_t index, tuh_xfer_cb_t complete_cb, uintptr_t user_data )
{
  return ch34x_set_request ( p_cdc, TUSB_DIR_OUT, request, value, index, /* buffer */ NULL, /* length */ 0, complete_cb, user_data );
}

static bool ch341_control_in ( cdch_interface_t* p_cdc, uint8_t request, uint16_t value, uint16_t index, uint8_t *buffer, uint16_t buffersize, tuh_xfer_cb_t complete_cb, uintptr_t user_data )
{
  return ch34x_set_request ( p_cdc, TUSB_DIR_IN, request, value, index, buffer, buffersize, complete_cb, user_data );
}

static int32_t ch341_write_reg ( cdch_interface_t* p_cdc, uint16_t reg, uint16_t value, tuh_xfer_cb_t complete_cb, uintptr_t user_data )
{
  return ch341_control_out ( p_cdc, CH341_REQ_WRITE_REG, /* value */ reg, /* index */ value, complete_cb, user_data );
}

static int32_t ch341_read_reg_request ( cdch_interface_t* p_cdc, uint16_t reg, uint8_t *buffer, uint16_t buffersize, tuh_xfer_cb_t complete_cb, uintptr_t user_data )
{
  return ch341_control_in ( p_cdc, CH341_REQ_READ_REG, reg, /* index */ 0, buffer, buffersize, complete_cb, user_data );
}

/*
 * The device line speed is given by the following equation:
 *
 *  baudrate = 48000000 / (2^(12 - 3 * ps - fact) * div), where
 *
 *    0 <= ps <= 3,
 *    0 <= fact <= 1,
 *    2 <= div <= 256 if fact = 0, or
 *    9 <= div <= 256 if fact = 1
 */
// calculate baudrate devisors
// Parts of this functions have been taken over from Linux driver /drivers/usb/serial/ch341.c
static int32_t ch341_get_divisor ( cdch_interface_t* p_cdc, uint32_t speed )
{
  uint32_t fact, div, clk_div;
  bool force_fact0 = false;
  int32_t ps;
  static const uint32_t ch341_min_rates[] = {
      CH341_MIN_RATE(0),
      CH341_MIN_RATE(1),
      CH341_MIN_RATE(2),
      CH341_MIN_RATE(3),
  };

  /*
   * Clamp to supported range, this makes the (ps < 0) and (div < 2)
   * sanity checks below redundant.
   */
  inline uint32_t max       ( uint32_t val,                  uint32_t maxval ) { return val > maxval ? val : maxval; }
  inline uint32_t min       ( uint32_t val, uint32_t minval                  ) { return val < minval ? val : minval; }
  inline uint32_t clamp_val ( uint32_t val, uint32_t minval, uint32_t maxval ) { return min ( max ( val, minval ), maxval ); }
  speed = clamp_val(speed, CH341_MIN_BPS, CH341_MAX_BPS);

  /*
   * Start with highest possible base clock (fact = 1) that will give a
   * divisor strictly less than 512.
   */
  fact = 1;
  for (ps = 3; ps >= 0; ps--) {
    if (speed > ch341_min_rates[ps])
      break;
  }

  if (ps < 0)
    return -EINVAL;

  /* Determine corresponding divisor, rounding down. */
  clk_div = CH341_CLK_DIV(ps, fact);
  div = CH341_CLKRATE / (clk_div * speed);

  /* Some devices require a lower base clock if ps < 3. */
  if (ps < 3 && (p_cdc->ch34x.quirks & CH341_QUIRK_LIMITED_PRESCALER))
    force_fact0 = true;

  /* Halve base clock (fact = 0) if required. */
  if (div < 9 || div > 255 || force_fact0) {
    div /= 2;
    clk_div *= 2;
    fact = 0;
  }

  if (div < 2)
    return -EINVAL;

  /*
   * Pick next divisor if resulting rate is closer to the requested one,
   * scale up to avoid rounding errors on low rates.
   */
  if (16 * CH341_CLKRATE / (clk_div * div) - 16 * speed >=
      16 * speed - 16 * CH341_CLKRATE / (clk_div * (div + 1)))
    div++;

  /*
   * Prefer lower base clock (fact = 0) if even divisor.
   *
   * Note that this makes the receiver more tolerant to errors.
   */
  if (fact == 1 && div % 2 == 0) {
    div /= 2;
    fact = 0;
  }

  return (0x100 - div) << 8 | fact << 2 | ps;
}

// set baudrate (low level)
// do not confuse with ch34x_set_baudrate
// Parts of this functions have been taken over from Linux driver /drivers/usb/serial/ch341.c
static int32_t ch341_set_baudrate ( cdch_interface_t* p_cdc, uint32_t baud_rate, tuh_xfer_cb_t complete_cb, uintptr_t user_data )
{
  int val;

  if (!baud_rate)
    return -EINVAL;

  val = ch341_get_divisor(p_cdc, baud_rate);
  if (val < 0)
    return -EINVAL;

  /*
   * CH341A buffers data until a full endpoint-size packet (32 bytes)
   * has been received unless bit 7 is set.
   *
   * At least one device with version 0x27 appears to have this bit
   * inverted.
   */
  if ( p_cdc->ch34x.version > 0x27 )
    val |= BIT(7);

  return ch341_write_reg ( p_cdc, CH341_REG_DIVISOR << 8 | CH341_REG_PRESCALER, val, complete_cb, user_data );
}

// set lcr register
// Parts of this functions have been taken over from Linux driver /drivers/usb/serial/ch341.c
static int32_t ch341_set_lcr ( cdch_interface_t* p_cdc, uint8_t lcr, tuh_xfer_cb_t complete_cb, uintptr_t user_data )
{
  /*
   * Chip versions before version 0x30 as read using
   * CH341_REQ_READ_VERSION used separate registers for line control
   * (stop bits, parity and word length). Version 0x30 and above use
   * CH341_REG_LCR only and CH341_REG_LCR2 is always set to zero.
   */
  if ( p_cdc->ch34x.version < 0x30 )
    return 0;

  return ch341_write_reg ( p_cdc, CH341_REG_LCR2 << 8 | CH341_REG_LCR, lcr, complete_cb, user_data );
}

// set handshake (modem controls)
// Parts of this functions have been taken over from Linux driver /drivers/usb/serial/ch341.c
static int32_t ch341_set_handshake ( cdch_interface_t* p_cdc, uint8_t control, tuh_xfer_cb_t complete_cb, uintptr_t user_data )
{
  return ch341_control_out ( p_cdc, CH341_REQ_MODEM_CTRL, /* value */ ~control, /* index */ 0, complete_cb, user_data );
}

// detect quirks (special versions of CH34x)
// Parts of this functions have been taken over from Linux driver /drivers/usb/serial/ch341.c
static int32_t ch341_detect_quirks ( tuh_xfer_t* xfer, cdch_interface_t* p_cdc, uint8_t step, uint8_t *buffer, uint16_t buffersize, tuh_xfer_cb_t complete_cb, uintptr_t user_data )
{
  /*
   * A subset of CH34x devices does not support all features. The
   * prescaler is limited and there is no support for sending a RS232
   * break condition. A read failure when trying to set up the latter is
   * used to detect these devices.
   */
  switch ( step )
  {
  case 1:
    p_cdc->ch34x.quirks = 0;
    return ch341_read_reg_request ( p_cdc, CH341_REG_BREAK, buffer, buffersize, complete_cb, user_data );
    break;
  case 2:
    if ( xfer->result != XFER_RESULT_SUCCESS )
      p_cdc->ch34x.quirks |= CH341_QUIRK_LIMITED_PRESCALER | CH341_QUIRK_SIMULATE_BREAK;
    return true;
    break;
  default:
    TU_ASSERT ( false ); // suspicious step
    break;
  }
}

// internal control complete to update state such as line state, encoding
// CH34x needs a special interface recovery due to abnormal wIndex usage
static void ch34x_control_complete(tuh_xfer_t* xfer)
{
  uint8_t const     itf_num = (uint8_t)( ( xfer->user_data & 0xff00 ) >> 8 );
  uint8_t const     idx     = tuh_cdc_itf_get_index ( xfer->daddr, itf_num );
  cdch_interface_t  *p_cdc  = get_itf ( idx );
  TU_ASSERT ( p_cdc, );
  TU_ASSERT ( p_cdc->serial_drid == SERIAL_DRIVER_CH34X, ); // ch34x_control_complete is only used for CH34x

  if (xfer->result == XFER_RESULT_SUCCESS) {
    switch (xfer->setup->bRequest) {
    case CH341_REQ_WRITE_REG: { // register write request
      switch ( tu_le16toh ( xfer->setup->wValue ) ) {
      case ( CH341_REG_DIVISOR << 8 | CH341_REG_PRESCALER ): { // baudrate write
        p_cdc->line_coding.bit_rate = p_cdc->ch34x.baud_rate;
        break;
      }
      default: {
        TU_ASSERT(false, ); // unexpected register write
        break;
      }
      }
      break;
    }
    default: {
      TU_ASSERT(false, ); // unexpected request
      break;
    }
    }
    xfer->complete_cb = p_cdc->user_control_cb;
    if (xfer->complete_cb)
      xfer->complete_cb(xfer);
  }
}

static bool ch34x_set_baudrate ( cdch_interface_t* p_cdc, uint32_t baudrate, tuh_xfer_cb_t complete_cb, uintptr_t user_data ) // do not confuse with ch341_set_baudrate
{
  TU_LOG_DRV("CDC CH34x Set BaudRate = %lu\r\n", baudrate);
  uint32_t baud_le = tu_htole32(baudrate);
  p_cdc->ch34x.baud_rate = baudrate;
  p_cdc->user_control_cb = complete_cb;
  return ch341_set_baudrate ( p_cdc, baud_le, complete_cb ? ch34x_control_complete : NULL, user_data );
}

static bool ch34x_set_modem_ctrl ( cdch_interface_t* p_cdc, uint16_t line_state, tuh_xfer_cb_t complete_cb, uintptr_t user_data )
{
  TU_LOG_DRV("CDC CH34x Set Control Line State\r\n");
  // todo later
  return false;
}

static void ch34x_process_config ( tuh_xfer_t* xfer )
{
  uintptr_t const   state   = xfer->user_data & 0xff;
  // CH34x needs a special handling of bInterfaceNumber, because wIndex is used for other purposes and not for bInterfaceNumber
  uint8_t const     itf_num = (uint8_t)( ( xfer->user_data & 0xff00 ) >> 8 );
  uint8_t const     idx     = tuh_cdc_itf_get_index ( xfer->daddr, itf_num );
  cdch_interface_t  *p_cdc  = get_itf ( idx );
  uint8_t           buffer [ CH34X_BUFFER_SIZE ];
  cdc_line_coding_t line_coding = CFG_TUH_CDC_LINE_CODING_ON_ENUM;
  TU_ASSERT ( p_cdc, );

  if ( state == 0 ) {
    // defaults
    p_cdc->ch34x.baud_rate = DEFAULT_BAUD_RATE;
    p_cdc->ch34x.mcr = 0;
    p_cdc->ch34x.msr = 0;
    p_cdc->ch34x.quirks = 0;
    p_cdc->ch34x.version = 0;
    /*
     * Some CH340 devices appear unable to change the initial LCR
     * settings, so set a sane 8N1 default.
     */
    p_cdc->ch34x.lcr = CH341_LCR_ENABLE_RX | CH341_LCR_ENABLE_TX | CH341_LCR_CS8;
  }
  // This process flow has been taken over from Linux driver /drivers/usb/serial/ch341.c
  switch ( state ) {
  case CONFIG_CH34X_STEP1: // request version read
    TU_ASSERT ( ch341_control_in ( p_cdc, /* request */ CH341_REQ_READ_VERSION, /* value */ 0, /* index */ 0, buffer, CH34X_BUFFER_SIZE, ch34x_process_config, CONFIG_CH34X_STEP2 ), );
    break;
  case CONFIG_CH34X_STEP2: // handle version read data, request to init CH34x
    p_cdc->ch34x.version = xfer->buffer[0];
    TU_LOG_DRV ( "Chip version=%02x\r\n", p_cdc->ch34x.version );
    TU_ASSERT ( ch341_control_out ( p_cdc, /* request */ CH341_REQ_SERIAL_INIT, /* value */ 0, /* index */ 0, ch34x_process_config, CONFIG_CH34X_STEP3 ), );
    break;
  case CONFIG_CH34X_STEP3: // set baudrate with default values (see above)
    TU_ASSERT ( ch341_set_baudrate ( p_cdc, p_cdc->ch34x.baud_rate, ch34x_process_config, CONFIG_CH34X_STEP4 ) > 0, );
    break;
  case CONFIG_CH34X_STEP4: // set line controls with default values (see above)
    TU_ASSERT ( ch341_set_lcr ( p_cdc, p_cdc->ch34x.lcr, ch34x_process_config, CONFIG_CH34X_STEP5 ) > 0, );
    break;
  case CONFIG_CH34X_STEP5: // set handshake RTS/DTR
    TU_ASSERT ( ch341_set_handshake ( p_cdc, p_cdc->ch34x.mcr, ch34x_process_config, CONFIG_CH34X_STEP6 ) > 0, );
    break;
  case CONFIG_CH34X_STEP6: // detect quirks step 1
    TU_ASSERT ( ch341_detect_quirks ( xfer, p_cdc, /* step */ 1, buffer, CH34X_BUFFER_SIZE, ch34x_process_config, CONFIG_CH34X_STEP7 ) > 0, );
    break;
  case CONFIG_CH34X_STEP7: // detect quirks step 2 and set baudrate with configured values
    TU_ASSERT ( ch341_detect_quirks ( xfer, p_cdc, /* step */ 2, NULL, 0, NULL, 0 ) > 0, );
#ifdef CFG_TUH_CDC_LINE_CODING_ON_ENUM
    TU_ASSERT ( ch34x_set_baudrate ( p_cdc, line_coding.bit_rate, ch34x_process_config, CONFIG_CH34X_STEP8 ), );
#else
    TU_ATTR_FALLTHROUGH;
#endif
    break;
  case CONFIG_CH34X_STEP8: // set data/stop bit quantities, parity
#ifdef CFG_TUH_CDC_LINE_CODING_ON_ENUM
    p_cdc->ch34x.lcr = CH341_LCR_ENABLE_RX | CH341_LCR_ENABLE_TX;
    switch ( line_coding.data_bits ) {
    case 5:
      p_cdc->ch34x.lcr |= CH341_LCR_CS5;
      break;
    case 6:
      p_cdc->ch34x.lcr |= CH341_LCR_CS6;
      break;
    case 7:
      p_cdc->ch34x.lcr |= CH341_LCR_CS7;
      break;
    case 8:
      p_cdc->ch34x.lcr |= CH341_LCR_CS8;
      break;
    default:
      TU_ASSERT ( false, ); // not supported data_bits
      p_cdc->ch34x.lcr |= CH341_LCR_CS8;
      break;
    }
    if ( line_coding.parity != CDC_LINE_CODING_PARITY_NONE ) {
      p_cdc->ch34x.lcr |= CH341_LCR_ENABLE_PAR;
      if ( line_coding.parity == CDC_LINE_CODING_PARITY_EVEN || line_coding.parity == CDC_LINE_CODING_PARITY_SPACE )
        p_cdc->ch34x.lcr |= CH341_LCR_PAR_EVEN;
      if ( line_coding.parity == CDC_LINE_CODING_PARITY_MARK || line_coding.parity == CDC_LINE_CODING_PARITY_SPACE )
        p_cdc->ch34x.lcr |= CH341_LCR_MARK_SPACE;
    }
    TU_ASSERT ( line_coding.stop_bits == CDC_LINE_CODING_STOP_BITS_1 || line_coding.stop_bits == CDC_LINE_CODING_STOP_BITS_2, ); // not supported 1.5 stop bits
    if ( line_coding.stop_bits == CDC_LINE_CODING_STOP_BITS_2 )
      p_cdc->ch34x.lcr |= CH341_LCR_STOP_BITS_2;
    TU_ASSERT ( ch341_set_lcr ( p_cdc, p_cdc->ch34x.lcr, ch34x_process_config, CONFIG_CH34X_COMPLETE ) > 0, );
#else
    TU_ATTR_FALLTHROUGH;
#endif
    break;
    case CONFIG_CH34X_COMPLETE:
      set_config_complete ( p_cdc, idx, itf_num );
      break;
    default:
      TU_ASSERT ( false, );
      break;
  }
}

#endif // CFG_TUH_CDC_CH34X

#endif // (CFG_TUH_ENABLED && CFG_TUH_CDC)<|MERGE_RESOLUTION|>--- conflicted
+++ resolved
@@ -2,7 +2,6 @@
  * The MIT License (MIT)
  *
  * Copyright (c) 2019 Ha Thach (tinyusb.org)
- * Copyright (c) 2023 Heiko Kuester (CH34x support)
  *
  * Permission is hereby granted, free of charge, to any person obtaining a copy
  * of this software and associated documentation files (the "Software"), to deal
@@ -23,6 +22,9 @@
  * THE SOFTWARE.
  *
  * This file is part of the TinyUSB stack.
+ *
+ * Contribution
+ * - Heiko Kuester: CH34x support
  */
 
 #include "tusb_option.h"
@@ -70,6 +72,7 @@
     uint8_t rx_ff_buf[CFG_TUH_CDC_TX_BUFSIZE];
     CFG_TUH_MEM_ALIGN uint8_t rx_ep_buf[CFG_TUH_CDC_TX_EPSIZE];
   } stream;
+
   #if CFG_TUH_CDC_CH34X
   struct {
     uint32_t  baud_rate;
@@ -684,13 +687,8 @@
   {
     return acm_open(daddr, itf_desc, max_len);
   }
-<<<<<<< HEAD
   #if CFG_TUH_CDC_FTDI || CFG_TUH_CDC_CP210X || CFG_TUH_CDC_CH34X
-  else if ( 0xff == itf_desc->bInterfaceClass )
-=======
-  #if CFG_TUH_CDC_FTDI || CFG_TUH_CDC_CP210X
   else if ( TUSB_CLASS_VENDOR_SPECIFIC == itf_desc->bInterfaceClass )
->>>>>>> 4b3b401c
   {
     uint16_t vid, pid;
     TU_VERIFY(tuh_vid_pid_get(daddr, &vid, &pid));
