--- conflicted
+++ resolved
@@ -42,16 +42,9 @@
 {
   tusb_control_request_t request;
 
-<<<<<<< HEAD
   uint8_t* buffer;
   uint16_t data_len;
   uint16_t total_xferred;
-=======
-  void* buffer;
-  uint16_t len;
-  uint16_t total_transferred;
-  uint16_t requested_len;
->>>>>>> d35f8699
 
   bool (*complete_cb) (uint8_t, tusb_control_request_t const *);
 } usbd_control_xfer_t;
@@ -76,11 +69,7 @@
 // This function can also transfer an zero-length packet
 static bool _data_stage_xact(uint8_t rhport)
 {
-<<<<<<< HEAD
   uint16_t const xact_len = tu_min16(_ctrl_xfer.data_len - _ctrl_xfer.total_xferred, CFG_TUD_ENDPOINT0_SIZE);
-=======
-  uint16_t const xact_len = tu_min16(_control_state.len - _control_state.total_transferred, CFG_TUD_ENDPOINT0_SIZE);
->>>>>>> d35f8699
 
   uint8_t ep_addr = EDPT_CTRL_OUT;
 
@@ -95,23 +84,10 @@
 
 bool tud_control_xfer(uint8_t rhport, tusb_control_request_t const * request, void* buffer, uint16_t len)
 {
-<<<<<<< HEAD
   _ctrl_xfer.request       = (*request);
   _ctrl_xfer.buffer        = (uint8_t*) buffer;
   _ctrl_xfer.total_xferred = 0;
   _ctrl_xfer.data_len      = tu_min16(len, request->wLength);
-=======
-  // transmitted length must be <= requested length (USB 2.0 spec: 8.5.3.1 )
-  // FIXME: Should logic be here or in place that calls this function?
-  if(len > request->wLength)
-    len = request->wLength;
-
-  _control_state.request = (*request);
-  _control_state.buffer = buffer;
-  _control_state.total_transferred = 0;
-  _control_state.requested_len = request->wLength;
-  _control_state.len = len;
->>>>>>> d35f8699
 
   if ( _ctrl_xfer.data_len )
   {
@@ -165,14 +141,9 @@
   _ctrl_xfer.total_xferred += xferred_bytes;
   _ctrl_xfer.buffer += xferred_bytes;
 
-<<<<<<< HEAD
   // Data Stage is complete when all request's length are transferred or
   // a short packet is sent including zero-length packet.
   if ( (_ctrl_xfer.request.wLength == _ctrl_xfer.total_xferred) || xferred_bytes < CFG_TUD_ENDPOINT0_SIZE )
-=======
-  if ( (_control_state.requested_len == _control_state.total_transferred) || xferred_bytes < CFG_TUD_ENDPOINT0_SIZE )
-
->>>>>>> d35f8699
   {
     // DATA stage is complete
     bool is_ok = true;
@@ -204,4 +175,4 @@
   return true;
 }
 
-#endif
+#endif