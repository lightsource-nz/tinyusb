--- conflicted
+++ resolved
@@ -152,13 +152,11 @@
 // Invoked when usb bus is resumed
 TU_ATTR_WEAK void tud_resume_cb(void);
 
-<<<<<<< HEAD
+// Invoked when there is a new usb event, which need to be processed by tud_task()/tud_task_ext()
+void tud_event_hook_cb(uint8_t rhport, uint32_t eventid, bool in_isr);
+
 // Invoked when a new (micro) frame started
 TU_ATTR_WEAK void tud_sof_cb(uint32_t frame_count);
-=======
-// Invoked when there is a new usb event, which need to be processed by tud_task()/tud_task_ext()
-void tud_event_hook_cb(uint8_t rhport, uint32_t eventid, bool in_isr);
->>>>>>> 63e64f37
 
 // Invoked when received control request with VENDOR TYPE
 TU_ATTR_WEAK bool tud_vendor_control_xfer_cb(uint8_t rhport, uint8_t stage, tusb_control_request_t const * request);
