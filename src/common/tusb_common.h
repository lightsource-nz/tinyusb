--- conflicted
+++ resolved
@@ -228,7 +228,6 @@
   for(uint32_t i=0; i<bufsize; i++) tu_printf("%02X ", buf[i]);
 }
 
-
 // Log with debug level 1
 #define TU_LOG1               tu_printf
 #define TU_LOG1_MEM           tu_print_mem
@@ -279,11 +278,8 @@
   #define TU_LOG1_VAR(...)
   #define TU_LOG1_INT(...)
   #define TU_LOG1_HEX(...)
-<<<<<<< HEAD
   #define TU_LOG1_LOCATION()
-=======
   #define TU_LOG1_FAILED()
->>>>>>> 2b9466db
 #endif
 
 #ifndef TU_LOG2
