--- conflicted
+++ resolved
@@ -528,17 +528,11 @@
 
     // Get appropriate ep. Either EPX or interrupt endpoint
     struct hw_endpoint *ep = get_dev_ep(dev_addr, ep_addr);
-<<<<<<< HEAD
-    assert(ep);
-    // Should we maybe be able to check if endpt is busy/active instead?
-    if(ep->active)
-        return false;
-=======
+
     TU_ASSERT(ep);
 
     // EP should be inactive
     assert(!ep->active);
->>>>>>> 28f49c08
 
     // Control endpoint can change direction 0x00 <-> 0x80
     if ( ep_addr != ep->ep_addr )
@@ -585,14 +579,10 @@
 
     // Configure EP0 struct with setup info for the trans complete
     struct hw_endpoint *ep = _hw_endpoint_allocate(0);
-<<<<<<< HEAD
-    assert(ep == &epx);
-=======
     TU_ASSERT(ep);
 
     // EPX should be inactive
     assert(!ep->active);
->>>>>>> 28f49c08
 
     // EP0 out
     _hw_endpoint_init(ep, dev_addr, 0x00, ep->wMaxPacketSize, 0, 0);
