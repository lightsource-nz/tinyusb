/*
 * The MIT License (MIT)
 *
 * Copyright (c) 2023 Ha Thach (tinyusb.org)
 *
 * Permission is hereby granted, free of charge, to any person obtaining a copy
 * of this software and associated documentation files (the "Software"), to deal
 * in the Software without restriction, including without limitation the rights
 * to use, copy, modify, merge, publish, distribute, sublicense, and/or sell
 * copies of the Software, and to permit persons to whom the Software is
 * furnished to do so, subject to the following conditions:
 *
 * The above copyright notice and this permission notice shall be included in
 * all copies or substantial portions of the Software.
 *
 * THE SOFTWARE IS PROVIDED "AS IS", WITHOUT WARRANTY OF ANY KIND, EXPRESS OR
 * IMPLIED, INCLUDING BUT NOT LIMITED TO THE WARRANTIES OF MERCHANTABILITY,
 * FITNESS FOR A PARTICULAR PURPOSE AND NONINFRINGEMENT. IN NO EVENT SHALL THE
 * AUTHORS OR COPYRIGHT HOLDERS BE LIABLE FOR ANY CLAIM, DAMAGES OR OTHER
 * LIABILITY, WHETHER IN AN ACTION OF CONTRACT, TORT OR OTHERWISE, ARISING FROM,
 * OUT OF OR IN CONNECTION WITH THE SOFTWARE OR THE USE OR OTHER DEALINGS IN
 * THE SOFTWARE.
 *
 * This file is part of the TinyUSB stack.
 */

#include "tusb_option.h"

#if CFG_TUH_ENABLED && defined(CFG_TUH_MAX3421) && CFG_TUH_MAX3421

#include <stdatomic.h>
#include "host/hcd.h"

//--------------------------------------------------------------------+
//
//--------------------------------------------------------------------+

// Command format is
// Reg [7:3] | 0 [2] | Dir [1] | Ack [0]

enum {
  CMDBYTE_WRITE = 0x02,
};

enum {
  RCVVFIFO_ADDR = 1u  << 3, // 0x08
  SNDFIFO_ADDR  = 2u  << 3, // 0x10
  SUDFIFO_ADDR  = 4u  << 3, // 0x20
  RCVBC_ADDR    = 6u  << 3, // 0x30
  SNDBC_ADDR    = 7u  << 3, // 0x38
  USBIRQ_ADDR   = 13u << 3, // 0x68
  USBIEN_ADDR   = 14u << 3, // 0x70
  USBCTL_ADDR   = 15u << 3, // 0x78
  CPUCTL_ADDR   = 16u << 3, // 0x80
  PINCTL_ADDR   = 17u << 3, // 0x88
  REVISION_ADDR = 18u << 3, // 0x90
  HIRQ_ADDR     = 25u << 3, // 0xC8
  HIEN_ADDR     = 26u << 3, // 0xD0
  MODE_ADDR     = 27u << 3, // 0xD8
  PERADDR_ADDR  = 28u << 3, // 0xE0
  HCTL_ADDR     = 29u << 3, // 0xE8
  HXFR_ADDR     = 30u << 3, // 0xF0
  HRSL_ADDR     = 31u << 3, // 0xF8
};

enum {
  USBIRQ_OSCOK_IRQ  = 1u << 0,
  USBIRQ_NOVBUS_IRQ = 1u << 5,
  USBIRQ_VBUS_IRQ   = 1u << 6,
};

enum {
  USBCTL_PWRDOWN = 1u << 4,
  USBCTL_CHIPRES = 1u << 5,
};

enum {
  CPUCTL_IE        = 1u << 0,
  CPUCTL_PULSEWID0 = 1u << 6,
  CPUCTL_PULSEWID1 = 1u << 7,
};

enum {
  PINCTL_GPXA     = 1u << 0,
  PINCTL_GPXB     = 1u << 1,
  PINCTL_POSINT   = 1u << 2,
  PINCTL_INTLEVEL = 1u << 3,
  PINCTL_FDUPSPI  = 1u << 4,
};

enum {
  HIRQ_BUSEVENT_IRQ = 1u << 0,
  HIRQ_RWU_IRQ      = 1u << 1,
  HIRQ_RCVDAV_IRQ   = 1u << 2,
  HIRQ_SNDBAV_IRQ   = 1u << 3,
  HIRQ_SUSDN_IRQ    = 1u << 4,
  HIRQ_CONDET_IRQ   = 1u << 5,
  HIRQ_FRAME_IRQ    = 1u << 6,
  HIRQ_HXFRDN_IRQ   = 1u << 7,
};

enum {
  MODE_HOST      = 1u << 0,
  MODE_LOWSPEED  = 1u << 1,
  MODE_HUBPRE    = 1u << 2,
  MODE_SOFKAENAB = 1u << 3,
  MODE_SEPIRQ    = 1u << 4,
  MODE_DELAYISO  = 1u << 5,
  MODE_DMPULLDN  = 1u << 6,
  MODE_DPPULLDN  = 1u << 7,
};

enum {
  HCTL_BUSRST    = 1u << 0,
  HCTL_FRMRST    = 1u << 1,
  HCTL_SAMPLEBUS = 1u << 2,
  HCTL_SIGRSM    = 1u << 3,
  HCTL_RCVTOG0   = 1u << 4,
  HCTL_RCVTOG1   = 1u << 5,
  HCTL_SNDTOG0   = 1u << 6,
  HCTL_SNDTOG1   = 1u << 7,
};

enum {
  HXFR_EPNUM_MASK = 0x0f,
  HXFR_SETUP      = 1u << 4,
  HXFR_OUT_NIN    = 1u << 5,
  HXFR_ISO        = 1u << 6,
  HXFR_HS         = 1u << 7,
};

enum {
  HRSL_RESULT_MASK = 0x0f,
  HRSL_RCVTOGRD    = 1u << 4,
  HRSL_SNDTOGRD    = 1u << 5,
  HRSL_KSTATUS     = 1u << 6,
  HRSL_JSTATUS     = 1u << 7,
};

enum {
  HRSL_SUCCESS = 0,
  HRSL_BUSY,
  HRSL_BAD_REQ,
  HRSL_UNDEF,
  HRSL_NAK,
  HRSL_STALL,
  HRSL_TOG_ERR,
  HRSL_WRONG_PID,
  HRSL_BAD_BYTECOUNT,
  HRSL_PID_ERR,
  HRSL_PKT_ERR,
  HRSL_CRC_ERR,
  HRSL_K_ERR,
  HRSL_J_ERR,
  HRSL_TIMEOUT,
  HRSL_BABBLE,
};

enum {
  DEFAULT_HIEN = HIRQ_CONDET_IRQ | HIRQ_FRAME_IRQ | HIRQ_HXFRDN_IRQ | HIRQ_RCVDAV_IRQ
};

//--------------------------------------------------------------------+
//
//--------------------------------------------------------------------+

typedef struct {
  struct TU_ATTR_PACKED {
    uint8_t ep_dir        : 1;
    uint8_t is_iso        : 1;
    uint8_t is_setup      : 1;
    uint8_t data_toggle   : 1;
    uint8_t xfer_pending  : 1;
    uint8_t xfer_complete : 1;
  };
  struct TU_ATTR_PACKED {
    uint8_t daddr : 4;
    uint8_t ep_num : 4;
  };

  uint16_t packet_size;
  uint16_t total_len;
  uint16_t xferred_len;
  uint8_t* buf;
} max3421_ep_t;

typedef struct {
  // cached register
  uint8_t sndbc;
  uint8_t hirq;
  uint8_t hien;
  uint8_t mode;
  uint8_t peraddr;
  uint8_t hxfr;

  atomic_flag busy; // busy transferring
  volatile uint16_t frame_count;

  max3421_ep_t ep[CFG_TUH_MAX3421_ENDPOINT_TOTAL]; // [0] is reserved for addr0

  OSAL_MUTEX_DEF(spi_mutexdef);
#if OSAL_MUTEX_REQUIRED
  osal_mutex_t spi_mutex;
#endif
} max3421_data_t;

static max3421_data_t _hcd_data;

//--------------------------------------------------------------------+
// API: SPI transfer with MAX3421E, must be implemented by application
//--------------------------------------------------------------------+

void tuh_max3421_spi_cs_api(uint8_t rhport, bool active);
bool tuh_max3421_spi_xfer_api(uint8_t rhport, uint8_t const * tx_buf, size_t tx_len, uint8_t * rx_buf, size_t rx_len);
void tuh_max3421_int_api(uint8_t rhport, bool enabled);

static void handle_connect_irq(uint8_t rhport, bool in_isr);
static inline void hirq_write(uint8_t rhport, uint8_t data, bool in_isr);

//--------------------------------------------------------------------+
// SPI Helper
//--------------------------------------------------------------------+

static void max3421_spi_lock(uint8_t rhport, bool in_isr) {
  // disable interrupt and mutex lock (for pre-emptive RTOS) if not in_isr
  if (!in_isr) {
    (void) osal_mutex_lock(_hcd_data.spi_mutex, OSAL_TIMEOUT_WAIT_FOREVER);
    tuh_max3421_int_api(rhport, false);
  }

  // assert CS
  tuh_max3421_spi_cs_api(rhport, true);
}

static void max3421_spi_unlock(uint8_t rhport, bool in_isr) {
  // de-assert CS
  tuh_max3421_spi_cs_api(rhport, false);

  // mutex unlock and re-enable interrupt
  if (!in_isr) {
    tuh_max3421_int_api(rhport, true);
    (void) osal_mutex_unlock(_hcd_data.spi_mutex);
  }
}

static void fifo_write(uint8_t rhport, uint8_t reg, uint8_t const * buffer, uint16_t len, bool in_isr) {
  uint8_t hirq;
  reg |= CMDBYTE_WRITE;

  max3421_spi_lock(rhport, in_isr);

  tuh_max3421_spi_xfer_api(rhport, &reg, 1, &hirq, 1);
  _hcd_data.hirq = hirq;
  tuh_max3421_spi_xfer_api(rhport, buffer, len, NULL, 0);

  max3421_spi_unlock(rhport, in_isr);

}

static void fifo_read(uint8_t rhport, uint8_t * buffer, uint16_t len, bool in_isr) {
  uint8_t hirq;
  uint8_t const reg = RCVVFIFO_ADDR;

  max3421_spi_lock(rhport, in_isr);

  tuh_max3421_spi_xfer_api(rhport, &reg, 1, &hirq, 1);
  _hcd_data.hirq = hirq;
  tuh_max3421_spi_xfer_api(rhport, NULL, 0, buffer, len);

  max3421_spi_unlock(rhport, in_isr);
}

static void reg_write(uint8_t rhport, uint8_t reg, uint8_t data, bool in_isr) {
  uint8_t tx_buf[2] = {reg | CMDBYTE_WRITE, data};
  uint8_t rx_buf[2] = {0, 0};

  max3421_spi_lock(rhport, in_isr);

  tuh_max3421_spi_xfer_api(rhport, tx_buf, 2, rx_buf, 2);

  max3421_spi_unlock(rhport, in_isr);

  // HIRQ register since we are in full-duplex mode
  _hcd_data.hirq = rx_buf[0];
}

static uint8_t reg_read(uint8_t rhport, uint8_t reg, bool in_isr) {
  uint8_t tx_buf[2] = {reg, 0};
  uint8_t rx_buf[2] = {0, 0};

  max3421_spi_lock(rhport, in_isr);

  bool ret = tuh_max3421_spi_xfer_api(rhport, tx_buf, 2, rx_buf, 2);

  max3421_spi_unlock(rhport, in_isr);

  _hcd_data.hirq = rx_buf[0];
  return ret ? rx_buf[1] : 0;
}

static inline void hirq_write(uint8_t rhport, uint8_t data, bool in_isr) {
  reg_write(rhport, HIRQ_ADDR, data, in_isr);
  // HIRQ write 1 is clear
  _hcd_data.hirq &= ~data;
}

static inline void hien_write(uint8_t rhport, uint8_t data, bool in_isr) {
  _hcd_data.hien = data;
  reg_write(rhport, HIEN_ADDR, data, in_isr);
}

static inline void mode_write(uint8_t rhport, uint8_t data, bool in_isr) {
  _hcd_data.mode = data;
  reg_write(rhport, MODE_ADDR, data, in_isr);
}

static inline void peraddr_write(uint8_t rhport, uint8_t data, bool in_isr) {
  if ( _hcd_data.peraddr == data ) return; // no need to change address

  _hcd_data.peraddr = data;
  reg_write(rhport, PERADDR_ADDR, data, in_isr);
}

static inline void hxfr_write(uint8_t rhport, uint8_t data, bool in_isr) {
  _hcd_data.hxfr = data;
  reg_write(rhport, HXFR_ADDR, data, in_isr);
}

static inline void sndbc_write(uint8_t rhport, uint8_t data, bool in_isr) {
  _hcd_data.sndbc = data;
  reg_write(rhport, SNDBC_ADDR, data, in_isr);
}

//--------------------------------------------------------------------+
// Endpoint helper
//--------------------------------------------------------------------+

static max3421_ep_t* find_ep_not_addr0(uint8_t daddr, uint8_t ep_num, uint8_t ep_dir) {
  for(size_t i=1; i<CFG_TUH_MAX3421_ENDPOINT_TOTAL; i++) {
    max3421_ep_t* ep = &_hcd_data.ep[i];
    // for control endpoint, skip direction check
    if (daddr == ep->daddr && ep_num == ep->ep_num && (ep_dir == ep->ep_dir || ep_num == 0)) {
      return ep;
    }
  }

  return NULL;
}

// daddr = 0 and ep_num = 0 means find a free (allocate) endpoint
TU_ATTR_ALWAYS_INLINE static inline max3421_ep_t * allocate_ep(void) {
  return find_ep_not_addr0(0, 0, 0);
}

TU_ATTR_ALWAYS_INLINE static inline max3421_ep_t * find_opened_ep(uint8_t daddr, uint8_t ep_num, uint8_t ep_dir) {
  if (daddr == 0 && ep_num == 0) {
    return &_hcd_data.ep[0];
  }else{
    return find_ep_not_addr0(daddr, ep_num, ep_dir);
  }
}

// free all endpoints belong to device address
static void free_ep(uint8_t daddr) {
  for (size_t i=1; i<CFG_TUH_MAX3421_ENDPOINT_TOTAL; i++) {
    max3421_ep_t* ep = &_hcd_data.ep[i];
    if (ep->daddr == daddr) {
      tu_memclr(ep, sizeof(max3421_ep_t));
    }
  }
}

static max3421_ep_t * find_next_pending_ep(max3421_ep_t * cur_ep) {
  size_t const idx = cur_ep - _hcd_data.ep;

  // starting from next endpoint
  for (size_t i = idx + 1; i < CFG_TUH_MAX3421_ENDPOINT_TOTAL; i++) {
    max3421_ep_t* ep = &_hcd_data.ep[i];
    if (ep->xfer_pending && ep->packet_size) {
//      TU_LOG3("next pending i = %u\n", i);
      return ep;
    }
  }

  // wrap around including current endpoint
  for (size_t i = 0; i <= idx; i++) {
    max3421_ep_t* ep = &_hcd_data.ep[i];
    if (ep->xfer_pending && ep->packet_size) {
//      TU_LOG3("next pending i = %u\n", i);
      return ep;
    }
  }

  return NULL;
}

//--------------------------------------------------------------------+
// Controller API
//--------------------------------------------------------------------+

// optional hcd configuration, called by tuh_configure()
bool hcd_configure(uint8_t rhport, uint32_t cfg_id, const void* cfg_param) {
  (void) rhport;
  (void) cfg_id;
  (void) cfg_param;

  return false;
}

// Initialize controller to host mode
bool hcd_init(uint8_t rhport) {
  (void) rhport;

  tuh_max3421_int_api(rhport, false);
  tuh_max3421_spi_cs_api(rhport, false);

  TU_LOG2_INT(sizeof(max3421_ep_t));
  TU_LOG2_INT(sizeof(max3421_data_t));

  tu_memclr(&_hcd_data, sizeof(_hcd_data));
  _hcd_data.peraddr = 0xff; // invalid

#if OSAL_MUTEX_REQUIRED
  _hcd_data.spi_mutex = osal_mutex_create(&_hcd_data.spi_mutexdef);
#endif

  // full duplex, interrupt negative edge
  reg_write(rhport, PINCTL_ADDR, PINCTL_FDUPSPI, false);

  // V1 is 0x01, V2 is 0x12, V3 is 0x13
  uint8_t const revision = reg_read(rhport, REVISION_ADDR, false);
  TU_LOG2_HEX(revision);

  // reset
  reg_write(rhport, USBCTL_ADDR, USBCTL_CHIPRES, false);
  reg_write(rhport, USBCTL_ADDR, 0, false);
  while( !(reg_read(rhport, USBIRQ_ADDR, false) & USBIRQ_OSCOK_IRQ) ) {
    // wait for oscillator to stabilize
  }

  // Mode: Host and DP/DM pull down
  mode_write(rhport, MODE_DPPULLDN | MODE_DMPULLDN | MODE_HOST, false);

  // frame reset & bus reset, this will trigger CONDET IRQ if device is already connected
  reg_write(rhport, HCTL_ADDR, HCTL_BUSRST | HCTL_FRMRST, false);

  // clear all previously pending IRQ
  hirq_write(rhport, 0xff, false);

  // Enable IRQ
  hien_write(rhport, DEFAULT_HIEN, false);

  tuh_max3421_int_api(rhport, true);

  // Enable Interrupt pin
  reg_write(rhport, CPUCTL_ADDR, CPUCTL_IE, false);

  return true;
}

// Enable USB interrupt
// Not actually enable GPIO interrupt, just set variable to prevent handler to process
void hcd_int_enable (uint8_t rhport) {
  tuh_max3421_int_api(rhport, true);
}

// Disable USB interrupt
// Not actually disable GPIO interrupt, just set variable to prevent handler to process
void hcd_int_disable(uint8_t rhport) {
  tuh_max3421_int_api(rhport, false);
}

// Get frame number (1ms)
uint32_t hcd_frame_number(uint8_t rhport) {
  (void) rhport;
  return (uint32_t ) _hcd_data.frame_count;
}

//--------------------------------------------------------------------+
// Port API
//--------------------------------------------------------------------+

// Get the current connect status of roothub port
bool hcd_port_connect_status(uint8_t rhport) {
  (void) rhport;
  return (_hcd_data.mode & MODE_SOFKAENAB) ? true : false;
}

// Reset USB bus on the port. Return immediately, bus reset sequence may not be complete.
// Some port would require hcd_port_reset_end() to be invoked after 10ms to complete the reset sequence.
void hcd_port_reset(uint8_t rhport) {
  reg_write(rhport, HCTL_ADDR, HCTL_BUSRST, false);
}

// Complete bus reset sequence, may be required by some controllers
void hcd_port_reset_end(uint8_t rhport) {
  reg_write(rhport, HCTL_ADDR, 0, false);
}

// Get port link speed
tusb_speed_t hcd_port_speed_get(uint8_t rhport) {
  (void) rhport;
  return (_hcd_data.mode & MODE_LOWSPEED) ? TUSB_SPEED_LOW : TUSB_SPEED_FULL;
}

// HCD closes all opened endpoints belong to this device
void hcd_device_close(uint8_t rhport, uint8_t dev_addr) {
  (void) rhport;
  (void) dev_addr;
}

//--------------------------------------------------------------------+
// Endpoints API
//--------------------------------------------------------------------+

// Open an endpoint
bool hcd_edpt_open(uint8_t rhport, uint8_t daddr, tusb_desc_endpoint_t const * ep_desc) {
  (void) rhport;
  (void) daddr;

  uint8_t ep_num = tu_edpt_number(ep_desc->bEndpointAddress);
  uint8_t ep_dir = tu_edpt_dir(ep_desc->bEndpointAddress);

  max3421_ep_t * ep;
  if (daddr == 0 && ep_num == 0) {
    ep = &_hcd_data.ep[0];
  }else {
    ep = allocate_ep();
    TU_ASSERT(ep);
    ep->daddr = daddr;
    ep->ep_num = ep_num;
    ep->ep_dir = ep_dir;
  }

  if ( TUSB_XFER_ISOCHRONOUS == ep_desc->bmAttributes.xfer ) {
    ep->is_iso = 1;
  }

  ep->packet_size = tu_edpt_packet_size(ep_desc);

  return true;
}

void xact_out(uint8_t rhport, max3421_ep_t *ep, bool switch_ep, bool in_isr) {
  // Page 12: Programming BULK-OUT Transfers
  // TODO double buffered
  if (switch_ep) {
    peraddr_write(rhport, ep->daddr, in_isr);

    uint8_t const hctl = (ep->data_toggle ? HCTL_SNDTOG1 : HCTL_SNDTOG0);
    reg_write(rhport, HCTL_ADDR, hctl, in_isr);
  }

  uint8_t const xact_len = (uint8_t) tu_min16(ep->total_len - ep->xferred_len, ep->packet_size);
  TU_ASSERT(_hcd_data.hirq & HIRQ_SNDBAV_IRQ,);
  if (xact_len) {
    fifo_write(rhport, SNDFIFO_ADDR, ep->buf, xact_len, in_isr);
  }
  sndbc_write(rhport, xact_len, in_isr);

  uint8_t hxfr = ep->ep_num | HXFR_OUT_NIN | (ep->is_iso ? HXFR_ISO : 0);
  hxfr_write(rhport, hxfr, in_isr);
}

void xact_in(uint8_t rhport, max3421_ep_t *ep, bool switch_ep, bool in_isr) {
  // Page 13: Programming BULK-IN Transfers
  if (switch_ep) {
    peraddr_write(rhport, ep->daddr, in_isr);

    uint8_t const hctl = (ep->data_toggle ? HCTL_RCVTOG1 : HCTL_RCVTOG0);
    reg_write(rhport, HCTL_ADDR, hctl, in_isr);
  }

  uint8_t hxfr = ep->ep_num | (ep->is_iso ? HXFR_ISO : 0);
  hxfr_write(rhport, hxfr, in_isr);
}

TU_ATTR_ALWAYS_INLINE static inline void xact_inout(uint8_t rhport, max3421_ep_t *ep, bool switch_ep, bool in_isr) {
  if (ep->ep_num == 0 ) {
    // setup
    if (ep->is_setup) {
      peraddr_write(rhport, ep->daddr, in_isr);
      fifo_write(rhport, SUDFIFO_ADDR, ep->buf, 8, in_isr);
      hxfr_write(rhport, HXFR_SETUP, in_isr);
      return;
    }

    // status
    if (ep->buf == NULL || ep->total_len == 0) {
      uint8_t const hxfr = HXFR_HS | (ep->ep_dir ? 0 : HXFR_OUT_NIN);
      peraddr_write(rhport, ep->daddr, in_isr);
      hxfr_write(rhport, hxfr, in_isr);
      return;
    }
  }

  if (ep->ep_dir) {
    xact_in(rhport, ep, switch_ep, in_isr);
  }else {
    xact_out(rhport, ep, switch_ep, in_isr);
  }
}

// Submit a transfer, when complete hcd_event_xfer_complete() must be invoked
bool hcd_edpt_xfer(uint8_t rhport, uint8_t daddr, uint8_t ep_addr, uint8_t * buffer, uint16_t buflen) {
  uint8_t const ep_num = tu_edpt_number(ep_addr);
  uint8_t const ep_dir = tu_edpt_dir(ep_addr);

  max3421_ep_t* ep = find_opened_ep(daddr, ep_num, ep_dir);
  TU_VERIFY(ep);

  // control transfer can switch direction
  ep->ep_dir = ep_dir;

  ep->buf = buffer;
  ep->total_len = buflen;
  ep->xferred_len = 0;
  ep->xfer_complete = 0;
  ep->xfer_pending = 1;

  if ( ep_num == 0 ) {
    ep->is_setup = 0;
    ep->data_toggle = 1;
  }

  // carry out transfer if not busy
  if ( !atomic_flag_test_and_set(&_hcd_data.busy) ) {
    xact_inout(rhport, ep, true, false);
  } else {
    return true;
  }

  return true;
}

// Abort a queued transfer. Note: it can only abort transfer that has not been started
// Return true if a queued transfer is aborted, false if there is no transfer to abort
bool hcd_edpt_abort_xfer(uint8_t rhport, uint8_t dev_addr, uint8_t ep_addr) {
  (void) rhport;
  (void) dev_addr;
  (void) ep_addr;

  return false;
}

// Submit a special transfer to send 8-byte Setup Packet, when complete hcd_event_xfer_complete() must be invoked
bool hcd_setup_send(uint8_t rhport, uint8_t daddr, uint8_t const setup_packet[8]) {
  (void) rhport;

  max3421_ep_t* ep = find_opened_ep(daddr, 0, 0);
  TU_ASSERT(ep);

  ep->ep_dir = 0;
  ep->is_setup = 1;
  ep->buf = (uint8_t*)(uintptr_t) setup_packet;
  ep->total_len = 8;
  ep->xferred_len = 0;
  ep->xfer_complete = 0;
  ep->xfer_pending = 1;

  // carry out transfer if not busy
  if ( !atomic_flag_test_and_set(&_hcd_data.busy) ) {
    xact_inout(rhport, ep, true, false);
  }

  return true;
}

// clear stall, data toggle is also reset to DATA0
bool hcd_edpt_clear_stall(uint8_t rhport, uint8_t dev_addr, uint8_t ep_addr) {
  (void) rhport;
  (void) dev_addr;
  (void) ep_addr;

  return false;
}

//--------------------------------------------------------------------+
// Interrupt Handler
//--------------------------------------------------------------------+

static void handle_connect_irq(uint8_t rhport, bool in_isr) {
  uint8_t const hrsl = reg_read(rhport, HRSL_ADDR, in_isr);
  uint8_t const jk = hrsl & (HRSL_JSTATUS | HRSL_KSTATUS);

  uint8_t new_mode = MODE_DPPULLDN | MODE_DMPULLDN | MODE_HOST;
  TU_LOG2_HEX(jk);

  switch(jk) {
    case 0x00:                          // SEO is disconnected
    case (HRSL_JSTATUS | HRSL_KSTATUS): // SE1 is illegal
      mode_write(rhport, new_mode, in_isr);

      // port reset anyway, this will help to stable bus signal for next connection
      reg_write(rhport, HCTL_ADDR, HCTL_BUSRST, in_isr);
      hcd_event_device_remove(rhport, in_isr);
      reg_write(rhport, HCTL_ADDR, 0, in_isr);
      break;

    default: {
      // Bus Reset also cause CONDET IRQ, skip if we are already connected and doing bus reset
      if ((_hcd_data.hirq & HIRQ_BUSEVENT_IRQ) && (_hcd_data.mode & MODE_SOFKAENAB)) {
        break;
      }

      // Low speed if (LS = 1 and J-state) or (LS = 0 and K-State)
      // However, since we are always in full speed mode, we can just check J-state
      if (jk == HRSL_KSTATUS) {
        new_mode |= MODE_LOWSPEED;
        TU_LOG3("Low speed\n");
      }else {
        TU_LOG3("Full speed\n");
      }
      new_mode |= MODE_SOFKAENAB;
      mode_write(rhport, new_mode, in_isr);

      // FIXME multiple MAX3421 rootdevice address is not 1
      uint8_t const daddr = 1;
      free_ep(daddr);

      hcd_event_device_attach(rhport, in_isr);
      break;
    }
  }
}

static void xfer_complete_isr(uint8_t rhport, max3421_ep_t *ep, xfer_result_t result, uint8_t hrsl, bool in_isr) {
  uint8_t const ep_addr = tu_edpt_addr(ep->ep_num, ep->ep_dir);

  // save data toggle
  if (ep->ep_dir) {
    ep->data_toggle = (hrsl & HRSL_RCVTOGRD) ? 1 : 0;
  }else {
    ep->data_toggle = (hrsl & HRSL_SNDTOGRD) ? 1 : 0;
  }

  ep->xfer_pending = 0;
  hcd_event_xfer_complete(ep->daddr, ep_addr, ep->xferred_len, result, in_isr);

  // Find next pending endpoint
  max3421_ep_t *next_ep = find_next_pending_ep(ep);
  if (next_ep) {
    xact_inout(rhport, next_ep, true, in_isr);
  }else {
    // no more pending
    atomic_flag_clear(&_hcd_data.busy);
  }
}

static void handle_xfer_done(uint8_t rhport, bool in_isr) {
  uint8_t const hrsl = reg_read(rhport, HRSL_ADDR, in_isr);
  uint8_t const hresult = hrsl & HRSL_RESULT_MASK;

  uint8_t const ep_num = _hcd_data.hxfr & HXFR_EPNUM_MASK;
  uint8_t const hxfr_type = _hcd_data.hxfr & 0xf0;
  uint8_t const ep_dir = ((hxfr_type & HXFR_SETUP) || (hxfr_type & HXFR_OUT_NIN)) ? 0 : 1;

  max3421_ep_t *ep = find_opened_ep(_hcd_data.peraddr, ep_num, ep_dir);
  TU_VERIFY(ep, );

  xfer_result_t xfer_result;
  switch(hresult) {
    case HRSL_SUCCESS:
      xfer_result = XFER_RESULT_SUCCESS;
      break;

    case HRSL_STALL:
      xfer_result = XFER_RESULT_STALLED;
      break;

    case HRSL_NAK:
      if (ep_num == 0) {
        // NAK on control, retry immediately
        hxfr_write(rhport, _hcd_data.hxfr, in_isr);
      }else {
        // NAK on non-control, find next pending to switch
        max3421_ep_t *next_ep = find_next_pending_ep(ep);

        if (ep == next_ep) {
          // this endpoint is only one pending, retry immediately
          hxfr_write(rhport, _hcd_data.hxfr, in_isr);
        }else if (next_ep) {
          // switch to next pending TODO could have issue with double buffered if not clear previously out data
          xact_inout(rhport, next_ep, true, in_isr);
        }else {
          TU_ASSERT(false,);
        }
      }
      return;

    case HRSL_BAD_REQ:
      // occurred when initialized without any pending transfer. Skip for now
      return;

    default:
      TU_LOG3("HRSL: %02X\r\n", hrsl);
      xfer_result = XFER_RESULT_FAILED;
      break;
  }

  if (xfer_result != XFER_RESULT_SUCCESS) {
    xfer_complete_isr(rhport, ep, xfer_result, hrsl, in_isr);
    return;
  }

  if (ep_dir) {
    // IN transfer: fifo data is already received in RCVDAV IRQ
    if ( hxfr_type & HXFR_HS ) {
      ep->xfer_complete = 1;
    }

    // short packet or all bytes transferred
    if ( ep->xfer_complete ) {
      xfer_complete_isr(rhport, ep, xfer_result, hrsl, in_isr);
    }else {
      // more to transfer
      hxfr_write(rhport, _hcd_data.hxfr, in_isr);
    }
  } else {
    // SETUP or OUT transfer
    uint8_t xact_len;

    if (hxfr_type & HXFR_SETUP) {
      xact_len = 8;
    } else if (hxfr_type & HXFR_HS) {
      xact_len = 0;
    } else {
      xact_len = _hcd_data.sndbc;
    }

    ep->xferred_len += xact_len;
    ep->buf += xact_len;

    if (xact_len < ep->packet_size || ep->xferred_len >= ep->total_len) {
      xfer_complete_isr(rhport, ep, xfer_result, hrsl, in_isr);
    } else {
      // more to transfer
      xact_out(rhport, ep, false, in_isr);
    }
  }
}

#if CFG_TUSB_DEBUG >= 3
void print_hirq(uint8_t hirq) {
  TU_LOG3_HEX(hirq);

  if (hirq & HIRQ_HXFRDN_IRQ) TU_LOG3(" HXFRDN");
  if (hirq & HIRQ_FRAME_IRQ)  TU_LOG3(" FRAME");
  if (hirq & HIRQ_CONDET_IRQ) TU_LOG3(" CONDET");
  if (hirq & HIRQ_SUSDN_IRQ)  TU_LOG3(" SUSDN");
  if (hirq & HIRQ_SNDBAV_IRQ) TU_LOG3(" SNDBAV");
  if (hirq & HIRQ_RCVDAV_IRQ) TU_LOG3(" RCVDAV");
  if (hirq & HIRQ_RWU_IRQ)    TU_LOG3(" RWU");
  if (hirq & HIRQ_BUSEVENT_IRQ) TU_LOG3(" BUSEVENT");

  TU_LOG3("\r\n");
}
#else
  #define print_hirq(hirq)
#endif

<<<<<<< HEAD
// Interrupt handler (extended)
void hcd_int_handler_ext(uint8_t rhport, bool in_isr) {
  uint8_t hirq = reg_read(rhport, HIRQ_ADDR, in_isr) & _hcd_data.hien;
=======
// Interrupt Handler
void hcd_int_handler(uint8_t rhport, bool in_isr) {
  (void) in_isr;
  uint8_t hirq = reg_read(rhport, HIRQ_ADDR, true) & _hcd_data.hien;
>>>>>>> 5b08a65a
  if (!hirq) return;
//  print_hirq(hirq);

  if (hirq & HIRQ_FRAME_IRQ) {
    _hcd_data.frame_count++;
  }

  if (hirq & HIRQ_CONDET_IRQ) {
    handle_connect_irq(rhport, in_isr);
  }

  // queue more transfer in handle_xfer_done() can cause hirq to be set again while external IRQ may not catch and/or
  // not call this handler again. So we need to loop until all IRQ are cleared
  while ( hirq & (HIRQ_RCVDAV_IRQ | HIRQ_HXFRDN_IRQ) ) {
    if ( hirq & HIRQ_RCVDAV_IRQ ) {
      uint8_t const ep_num = _hcd_data.hxfr & HXFR_EPNUM_MASK;
      max3421_ep_t *ep = find_opened_ep(_hcd_data.peraddr, ep_num, 1);
      uint8_t xact_len = 0;

      // RCVDAV_IRQ can trigger 2 times (dual buffered)
      while ( hirq & HIRQ_RCVDAV_IRQ ) {
        uint8_t rcvbc = reg_read(rhport, RCVBC_ADDR, in_isr);
        xact_len = (uint8_t) tu_min16(rcvbc, ep->total_len - ep->xferred_len);
        if ( xact_len ) {
          fifo_read(rhport, ep->buf, xact_len, in_isr);
          ep->buf += xact_len;
          ep->xferred_len += xact_len;
        }

        // ack RCVDVAV IRQ
        hirq_write(rhport, HIRQ_RCVDAV_IRQ, in_isr);
        hirq = reg_read(rhport, HIRQ_ADDR, in_isr);
      }

      if ( xact_len < ep->packet_size || ep->xferred_len >= ep->total_len ) {
        ep->xfer_complete = 1;
      }
    }

    if ( hirq & HIRQ_HXFRDN_IRQ ) {
      hirq_write(rhport, HIRQ_HXFRDN_IRQ, in_isr);
      handle_xfer_done(rhport, in_isr);
    }

    hirq = reg_read(rhport, HIRQ_ADDR, in_isr);
  }

  // clear all interrupt except SNDBAV_IRQ (never clear by us). Note RCVDAV_IRQ, HXFRDN_IRQ already clear while processing
  hirq &= ~HIRQ_SNDBAV_IRQ;
  if ( hirq ) {
    hirq_write(rhport, hirq, in_isr);
  }
}

// Interrupt Handler
void hcd_int_handler(uint8_t rhport) {
  hcd_int_handler_ext(rhport, true);
}

#endif<|MERGE_RESOLUTION|>--- conflicted
+++ resolved
@@ -859,16 +859,9 @@
   #define print_hirq(hirq)
 #endif
 
-<<<<<<< HEAD
-// Interrupt handler (extended)
-void hcd_int_handler_ext(uint8_t rhport, bool in_isr) {
+// Interrupt handler
+void hcd_int_handler(uint8_t rhport, bool in_isr) {
   uint8_t hirq = reg_read(rhport, HIRQ_ADDR, in_isr) & _hcd_data.hien;
-=======
-// Interrupt Handler
-void hcd_int_handler(uint8_t rhport, bool in_isr) {
-  (void) in_isr;
-  uint8_t hirq = reg_read(rhport, HIRQ_ADDR, true) & _hcd_data.hien;
->>>>>>> 5b08a65a
   if (!hirq) return;
 //  print_hirq(hirq);
 
@@ -923,9 +916,4 @@
   }
 }
 
-// Interrupt Handler
-void hcd_int_handler(uint8_t rhport) {
-  hcd_int_handler_ext(rhport, true);
-}
-
 #endif