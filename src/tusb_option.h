--- conflicted
+++ resolved
@@ -130,22 +130,20 @@
 // GigaDevice
 #define OPT_MCU_GD32VF103        1600 ///< GigaDevice GD32VF103
 
-<<<<<<< HEAD
-// BridgeTek
-#define OPT_MCU_FT90X            1700 ///< BridgeTek FT90x
-#define OPT_MCU_FT93X            1701 ///< BridgeTek FT93x
-=======
 // Broadcom
 #define OPT_MCU_BCM2711          1700 ///< Broadcom BCM2711
 
 // Infineon
 #define OPT_MCU_XMC4000          1800 ///< Infineon XMC4000
+
+// BridgeTek
+#define OPT_MCU_FT90X            1900 ///< BridgeTek FT90x
+#define OPT_MCU_FT93X            1901 ///< BridgeTek FT93x
 
 // Helper to check if configured MCU is one of listed
 // Apply _TU_CHECK_MCU with || as separator to list of input
 #define _TU_CHECK_MCU(_m)   (CFG_TUSB_MCU == _m)
 #define TU_CHECK_MCU(...)   (TU_ARGS_APPLY(_TU_CHECK_MCU, ||, __VA_ARGS__))
->>>>>>> cde824f1
 
 //--------------------------------------------------------------------+
 // Supported OS
