--- conflicted
+++ resolved
@@ -62,11 +62,7 @@
 #define OPT_MCU_SAMD11            204 ///< MicroChip SAMD11
 #define OPT_MCU_SAML22            205 ///< MicroChip SAML22
 #define OPT_MCU_SAML21            206 ///< MicroChip SAML21
-<<<<<<< HEAD
 #define OPT_MCU_SAMX7X            207 ///< MicroChip SAME70, S70, V70, V71 family
-
-=======
->>>>>>> 21bfd116
 
 // STM32
 #define OPT_MCU_STM32F0           300 ///< ST STM32F0
