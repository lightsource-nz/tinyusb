--- conflicted
+++ resolved
@@ -130,26 +130,11 @@
 typedef osal_queue_def_t* osal_queue_t;
 
 // role device/host is used by OS NONE for mutex (disable usb isr) only
-<<<<<<< HEAD
-#define OSAL_QUEUE_DEF(_role, _name, _depth, _type) \
-  uint8_t _name##_buf[_depth*sizeof(_type)];        \
-  osal_queue_def_t _name = {                        \
-    .role = _role,                                  \
-    .ff = {                                         \
-      .buffer       = _name##_buf,                  \
-      .depth        = _depth,                       \
-      .item_size    = sizeof(_type),                \
-      .overwritable = false,                        \
-      .max_pointer_idx = (2*(_depth))-1,            \
-      .non_used_index_space   = UINT16_MAX - (2*_depth-1),\
-    }\
-=======
 #define OSAL_QUEUE_DEF(_role, _name, _depth, _type)       \
   uint8_t _name##_buf[_depth*sizeof(_type)];              \
   osal_queue_def_t _name = {                              \
     .role = _role,                                        \
     .ff = TU_FIFO_INIT(_name##_buf, _depth, _type, false) \
->>>>>>> ac302118
   }
 
 // lock queue by disable USB interrupt
